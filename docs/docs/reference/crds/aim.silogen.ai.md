--- conflicted
+++ resolved
@@ -1039,15 +1039,9 @@
 | --- | --- | --- | --- |
 | `enabled` _boolean_ | Enabled controls whether HTTP routing is managed for inference services using this config.<br />When true, the operator creates HTTPRoute resources for services that reference this config.<br />When false or unset, routing must be explicitly enabled on each service.<br />This provides a namespace or cluster-wide default that individual services can override. |  |  |
 | `gatewayRef` _[ParentReference](#parentreference)_ | GatewayRef specifies the Gateway API Gateway resource that should receive HTTPRoutes.<br />This identifies the parent gateway for routing traffic to inference services.<br />The gateway can be in any namespace (cross-namespace references are supported).<br />If routing is enabled but GatewayRef is not specified, service reconciliation will fail<br />with a validation error. |  |  |
-<<<<<<< HEAD
 | `pathTemplate` _string_ | PathTemplate defines the HTTP path template for routes, evaluated using JSONPath expressions.<br />The template is rendered against the AIMService object to generate unique paths.<br />Example templates:<br />- `/\{.metadata.namespace\}/\{.metadata.name\}` - namespace and service name<br />- `/\{.metadata.namespace\}/\{.metadata.labels['team']\}/inference` - with label<br />- `/models/\{.spec.aimModelName\}` - based on model name<br />The template must:<br />- Use valid JSONPath expressions wrapped in \{...\}<br />- Reference fields that exist on the service<br />- Produce a path ≤ 200 characters after rendering<br />- Result in valid URL path segments (lowercase, RFC 1123 compliant)<br />If evaluation fails, the service enters Degraded state with PathTemplateInvalid reason.<br />Individual services can override this template via spec.runtimeOverrides.routing.pathTemplate. |  |  |
-| `annotations` _object (keys:string, values:string)_ | Annotations defines additional annotations to add to the HTTPRoute resource.<br />These annotations can be used for various purposes such as configuring ingress<br />behavior, adding metadata, or triggering external integrations.<br />Individual services can override these via spec.runtimeOverrides.routing.annotations. |  |  |
+| `annotations` _object (keys:string, values:string)_ | Annotations defines additional annotations to add to the HTTPRoute resource.<br />These annotations can be used for various purposes such as configuring ingress<br />behavior, adding metadata, or triggering external integrations.<br />Individual services can override these via spec.routing.annotations. |  |  |
 | `requestTimeout` _[Duration](https://kubernetes.io/docs/reference/generated/kubernetes-api/v1.22/#duration-v1-meta)_ | RequestTimeout defines the HTTP request timeout for routes.<br />This sets the maximum duration for a request to complete before timing out.<br />The timeout applies to the entire request/response cycle.<br />If not specified, no timeout is set on the route.<br />Individual services can override this value via spec.runtimeOverrides.routing.requestTimeout. |  |  |
-=======
-| `pathTemplate` _string_ | PathTemplate defines the HTTP path template for routes, evaluated using JSONPath expressions.<br />The template is rendered against the AIMService object to generate unique paths.<br />Example templates:<br />- `/\{.metadata.namespace\}/\{.metadata.name\}` - namespace and service name<br />- `/\{.metadata.namespace\}/\{.metadata.labels['team']\}/inference` - with label<br />- `/models/\{.spec.aimModelName\}` - based on model name<br />The template must:<br />- Use valid JSONPath expressions wrapped in \{...\}<br />- Reference fields that exist on the service<br />- Produce a path ≤ 200 characters after rendering<br />- Result in valid URL path segments (lowercase, RFC 1123 compliant)<br />If evaluation fails, the service enters Degraded state with PathTemplateInvalid reason.<br />Individual services can override this template via spec.routing.pathTemplate. |  |  |
-| `annotations` _object (keys:string, values:string)_ | Annotations defines additional annotations to add to the HTTPRoute resource.<br />These annotations can be used for various purposes such as configuring ingress<br />behavior, adding metadata, or triggering external integrations.<br />Individual services can override these via spec.routing.annotations. |  |  |
-| `requestTimeout` _[Duration](https://kubernetes.io/docs/reference/generated/kubernetes-api/v1.22/#duration-v1-meta)_ | RequestTimeout defines the HTTP request timeout for routes.<br />This sets the maximum duration for a request to complete before timing out.<br />The timeout applies to the entire request/response cycle.<br />If not specified, no timeout is set on the route.<br />Individual services can override this value via spec.routing.requestTimeout. |  |  |
->>>>>>> 49f71508
 
 
 #### AIMService
@@ -1070,7 +1064,6 @@
 | `status` _[AIMServiceStatus](#aimservicestatus)_ |  |  |  |
 
 
-<<<<<<< HEAD
 #### AIMServiceAutoScaling
 
 
@@ -1088,8 +1081,6 @@
 | `metrics` _[AIMServiceMetricsSpec](#aimservicemetricsspec) array_ | Metrics is a list of metrics spec to be used for autoscaling.<br />Each metric defines a source (Resource, External, or PodMetric) and target values. |  |  |
 
 
-=======
->>>>>>> 49f71508
 #### AIMServiceKVCache
 
 
@@ -1220,13 +1211,44 @@
 
 | Field | Description | Default | Validation |
 | --- | --- | --- | --- |
-<<<<<<< HEAD
 | `backend` _string_ | Backend defines the metrics backend to use.<br />If not specified, defaults to "opentelemetry". | opentelemetry | Enum: [opentelemetry] <br /> |
 | `serverAddress` _string_ | ServerAddress specifies the address of the metrics backend server.<br />If not specified, defaults to "keda-otel-scaler.keda.svc:4317" for OpenTelemetry backend. |  |  |
 | `metricNames` _string array_ | MetricNames specifies which metrics to collect from pods and send to ServerAddress.<br />Example: ["vllm:num_requests_running"] |  |  |
 | `query` _string_ | Query specifies the query to run to retrieve metrics from the backend.<br />The query syntax depends on the backend being used.<br />Example: "vllm:num_requests_running" for OpenTelemetry. |  |  |
 | `operationOverTime` _string_ | OperationOverTime specifies the operation to aggregate metrics over time.<br />Valid values: "last_one", "avg", "max", "min", "rate", "count"<br />Default: "last_one" |  |  |
-=======
+
+
+#### AIMServicePodMetricSource
+
+
+
+AIMServicePodMetricSource defines pod-level metrics configuration.
+Specifies the metric identification and target values for pod-based autoscaling.
+
+
+
+_Appears in:_
+- [AIMServiceMetricsSpec](#aimservicemetricsspec)
+
+| Field | Description | Default | Validation |
+| --- | --- | --- | --- |
+| `metric` _[AIMServicePodMetric](#aimservicepodmetric)_ | Metric contains the metric identification and backend configuration.<br />Defines which metrics to collect and how to query them. |  |  |
+| `target` _[AIMServiceMetricTarget](#aimservicemetrictarget)_ | Target specifies the target value for the metric.<br />The autoscaler will scale to maintain this target value. |  |  |
+
+
+#### AIMServiceResolvedTemplate
+
+
+
+AIMServiceResolvedTemplate retains the historical name while reusing the shared structure.
+
+
+
+_Appears in:_
+- [AIMServiceStatus](#aimservicestatus)
+
+| Field | Description | Default | Validation |
+| --- | --- | --- | --- |
 | `name` _string_ | Name is the resource name that satisfied the reference. |  |  |
 | `namespace` _string_ | Namespace identifies where the resource was found when namespace-scoped.<br />Empty indicates a cluster-scoped resource. |  |  |
 | `scope` _[AIMResolutionScope](#aimresolutionscope)_ | Scope indicates whether the resolved resource was namespace or cluster scoped. |  | Enum: [Namespace Cluster Merged Unknown] <br /> |
@@ -1234,60 +1256,21 @@
 | `uid` _[UID](https://kubernetes.io/docs/reference/generated/kubernetes-api/v1.22/#uid-types-pkg)_ | UID captures the unique identifier of the resolved reference, when known. |  |  |
 | `profile` _[AIMServiceResolvedTemplateProfile](#aimserviceresolvedtemplateprofile)_ | Profile is the profile that the resolved template points to |  |  |
 
->>>>>>> 49f71508
 
 #### AIMServiceResolvedTemplateProfile
 
-<<<<<<< HEAD
-#### AIMServicePodMetricSource
-
-
-
-AIMServicePodMetricSource defines pod-level metrics configuration.
-Specifies the metric identification and target values for pod-based autoscaling.
-=======
-
-
-
->>>>>>> 49f71508
-
-
-
-_Appears in:_
-<<<<<<< HEAD
-- [AIMServiceMetricsSpec](#aimservicemetricsspec)
-
-| Field | Description | Default | Validation |
-| --- | --- | --- | --- |
-| `metric` _[AIMServicePodMetric](#aimservicepodmetric)_ | Metric contains the metric identification and backend configuration.<br />Defines which metrics to collect and how to query them. |  |  |
-| `target` _[AIMServiceMetricTarget](#aimservicemetrictarget)_ | Target specifies the target value for the metric.<br />The autoscaler will scale to maintain this target value. |  |  |
-
-
-#### AIMServiceResolvedTemplate
-
-
-
-AIMServiceResolvedTemplate retains the historical name while reusing the shared structure.
-
-
-
-_Appears in:_
-- [AIMServiceStatus](#aimservicestatus)
-
-| Field | Description | Default | Validation |
-| --- | --- | --- | --- |
-| `name` _string_ | Name is the resource name that satisfied the reference. |  |  |
-| `namespace` _string_ | Namespace identifies where the resource was found when namespace-scoped.<br />Empty indicates a cluster-scoped resource. |  |  |
-| `scope` _[AIMResolutionScope](#aimresolutionscope)_ | Scope indicates whether the resolved resource was namespace or cluster scoped. |  | Enum: [Namespace Cluster Merged Unknown] <br /> |
-| `kind` _string_ | Kind is the fully-qualified kind of the resolved reference, when known. |  |  |
-| `uid` _[UID](https://kubernetes.io/docs/reference/generated/kubernetes-api/v1.22/#uid-types-pkg)_ | UID captures the unique identifier of the resolved reference, when known. |  |  |
-=======
+
+
+
+
+
+
+_Appears in:_
 - [AIMServiceResolvedTemplate](#aimserviceresolvedtemplate)
 
 | Field | Description | Default | Validation |
 | --- | --- | --- | --- |
 | `metadata` _[AIMProfileMetadata](#aimprofilemetadata)_ | Refer to Kubernetes API documentation for fields of `metadata`. |  |  |
->>>>>>> 49f71508
 
 
 #### AIMServiceRoutingStatus
@@ -1339,14 +1322,10 @@
 | `env` _[EnvVar](https://kubernetes.io/docs/reference/generated/kubernetes-api/v1.22/#envvar-v1-core) array_ | Env specifies environment variables to use for authentication when downloading models.<br />These variables are used for authentication with model registries (e.g., HuggingFace tokens). |  |  |
 | `imagePullSecrets` _[LocalObjectReference](https://kubernetes.io/docs/reference/generated/kubernetes-api/v1.22/#localobjectreference-v1-core) array_ | ImagePullSecrets references secrets for pulling AIM container images. |  |  |
 | `serviceAccountName` _string_ | ServiceAccountName specifies the Kubernetes service account to use for the inference workload.<br />This service account is used by the deployed inference pods.<br />If empty, the default service account for the namespace is used. |  |  |
-<<<<<<< HEAD
-| `runtimeOverrides` _[AIMRuntimeConfigCommon](#aimruntimeconfigcommon)_ | RuntimeOverrides allows overriding runtime configuration settings for this service.<br />When specified, these values take precedence over both namespace and cluster-level runtime configs.<br />This provides fine-grained control over storage, model behavior, routing, and other runtime settings.<br />The precedence order is:<br />1. AIMService.Spec.RuntimeOverrides (highest priority)<br />2. AIMRuntimeConfig (namespace-level)<br />3. AIMClusterRuntimeConfig (cluster-level) |  |  |
-=======
 | `defaultStorageClassName` _string_ | DefaultStorageClassName specifies the storage class to use for model caches and PVCs<br />when the consuming resource (AIMModelCache, AIMTemplateCache, AIMServiceTemplate) does not<br />specify a storage class. If this field is empty, the cluster's default storage class is used. |  |  |
 | `model` _[AIMModelConfig](#aimmodelconfig)_ | Model controls model creation and discovery defaults. |  |  |
 | `routing` _[AIMRuntimeRoutingConfig](#aimruntimeroutingconfig)_ | Routing controls HTTP routing defaults applied to AIM resources.<br />When set, these defaults are used for AIMService resources that enable routing<br />but do not specify their own routing configuration. |  |  |
 | `pvcHeadroomPercent` _integer_ | PVCHeadroomPercent specifies the percentage of extra space to add to PVCs<br />for model storage. This accounts for filesystem overhead and temporary files<br />during model loading. The value represents a percentage (e.g., 10 means 10% extra space).<br />If not specified, defaults to 10%. |  | Minimum: 0 <br /> |
->>>>>>> 49f71508
 
 
 #### AIMServiceStatus
@@ -1370,10 +1349,7 @@
 | `routing` _[AIMServiceRoutingStatus](#aimserviceroutingstatus)_ | Routing surfaces information about the configured HTTP routing, when enabled. |  |  |
 | `resolvedTemplate` _[AIMServiceResolvedTemplate](#aimserviceresolvedtemplate)_ | ResolvedTemplate captures metadata about the template that satisfied the reference. |  |  |
 | `resolvedTemplateCache` _[AIMResolvedReference](#aimresolvedreference)_ | ResolvedTemplateCache captures metadata about the template cache being used, if any. |  |  |
-<<<<<<< HEAD
-=======
 | `modelCaches` _object (keys:string, values:[AIMResolvedModelCache](#aimresolvedmodelcache))_ | ModelCaches maps model names to their resolved AIMModelCache resources if they exist. |  |  |
->>>>>>> 49f71508
 | `resolvedKVCache` _[AIMResolvedReference](#aimresolvedreference)_ | ResolvedKVCache captures metadata about the KV cache being used, if any. |  |  |
 
 
@@ -1829,22 +1805,3 @@
 | `storageClassName` _string_ | StorageClassName specifies the storage class to use for the persistent volume.<br />If not specified, the cluster's default storage class will be used.<br />Ensure your cluster has a default storage class configured or specify one explicitly.<br />WARNING: This field is immutable after creation due to StatefulSet VolumeClaimTemplate limitations. |  |  |
 | `accessModes` _[PersistentVolumeAccessMode](https://kubernetes.io/docs/reference/generated/kubernetes-api/v1.22/#persistentvolumeaccessmode-v1-core) array_ | AccessModes specifies the access modes for the persistent volume.<br />Defaults to ReadWriteOnce if not specified.<br />WARNING: This field is immutable after creation due to StatefulSet VolumeClaimTemplate limitations. | [ReadWriteOnce] |  |
 
-
-#### StorageSpec
-
-
-
-StorageSpec defines the persistent storage configuration
-
-
-
-_Appears in:_
-- [AIMKVCacheSpec](#aimkvcachespec)
-- [AIMServiceKVCache](#aimservicekvcache)
-
-| Field | Description | Default | Validation |
-| --- | --- | --- | --- |
-| `size` _[Quantity](https://kubernetes.io/docs/reference/generated/kubernetes-api/v1.22/#quantity-resource-api)_ | Size specifies the storage size for the persistent volume.<br />Minimum recommended size is 1Gi for Redis to function properly.<br />If not specified, defaults to 1Gi.<br />WARNING: This field is immutable after creation due to StatefulSet VolumeClaimTemplate limitations. | 1Gi |  |
-| `storageClassName` _string_ | StorageClassName specifies the storage class to use for the persistent volume.<br />If not specified, the cluster's default storage class will be used.<br />Ensure your cluster has a default storage class configured or specify one explicitly.<br />WARNING: This field is immutable after creation due to StatefulSet VolumeClaimTemplate limitations. |  |  |
-| `accessModes` _[PersistentVolumeAccessMode](https://kubernetes.io/docs/reference/generated/kubernetes-api/v1.22/#persistentvolumeaccessmode-v1-core) array_ | AccessModes specifies the access modes for the persistent volume.<br />Defaults to ReadWriteOnce if not specified.<br />WARNING: This field is immutable after creation due to StatefulSet VolumeClaimTemplate limitations. | [ReadWriteOnce] |  |
-
