# Deploying Inference Services

`AIMService` is the primary resource for deploying inference endpoints. It combines a model image, optional runtime configuration, and HTTP routing to produce a production-ready inference service.

## Quick Start

The minimal service requires just an AIM container image:

```yaml
apiVersion: aim.silogen.ai/v1alpha1
kind: AIMService
metadata:
  name: llama-chat
  namespace: ml-team
spec:
  model:
    image: ghcr.io/silogen/aim-meta-llama-llama-3-1-8b-instruct:0.7.0
```

This creates an inference service using the default runtime configuration and automatically selected profile.


## Common Configuration

### Scaling

Control the number of replicas:

```yaml
spec:
  model:
    image: ghcr.io/silogen/aim-meta-llama-llama-3-1-8b-instruct:0.7.0
  replicas: 3
```

### Resource Limits

Override default resource allocations:

```yaml
spec:
  model:
    image: ghcr.io/silogen/aim-meta-llama-llama-3-1-8b-instruct:0.7.0
  resources:
    limits:
      cpu: "8"
      memory: 64Gi
    requests:
      cpu: "4"
      memory: 32Gi
```

### Runtime Overrides

Customize optimization settings:

```yaml
spec:
  model:
    image: ghcr.io/silogen/aim-meta-llama-llama-3-1-8b-instruct:0.7.0
  overrides:
    metric: throughput      # or 'latency' for interactive workloads
    precision: fp16         # fp4, fp8, fp16, bf16, int4, int8, auto
    gpuSelector:
      count: 2
      model: MI300X
```

Please note that not all configurations may be supported on each AIM image.

## Runtime Configuration

Reference a specific runtime configuration for credentials and defaults:

```yaml
spec:
  model:
    image: ghcr.io/silogen/aim-meta-llama-llama-3-1-8b-instruct:0.7.0
  runtimeConfigName: team-config  # defaults to 'default' if omitted
```

Runtime configurations provide:
- Routing defaults

See [Runtime Configuration](runtime-config.md) for details.

## KV Cache

<<<<<<< HEAD
Enable KV caching to improve inference performance by caching intermediate key-value computations. This significantly boosts throughput for requests with shared prompt prefixes.

=======
>>>>>>> 49f71508
### Creating a New KV Cache

The service automatically creates a KV cache when you specify the `type`:

```yaml
spec:
  model:
    image: ghcr.io/silogen/aim-meta-llama-llama-3-1-8b-instruct:0.7.0
  kvCache:
    type: redis  # Creates 'kvcache-llama-chat' automatically
```

With custom storage:

```yaml
spec:
  model:
    image: ghcr.io/silogen/aim-meta-llama-llama-3-1-70b-instruct:0.7.0
  kvCache:
    type: redis
    storage:
      size: 100Gi                  # Minimum 1Gi, adjust based on model size
      storageClassName: fast-ssd   # Optional, uses cluster default if omitted
```

### Referencing an Existing KV Cache

Multiple services can share a single KV cache:

```yaml
spec:
  model:
    image: ghcr.io/silogen/aim-meta-llama-llama-3-1-8b-instruct:0.7.0
  kvCache:
    name: shared-cache  # References existing AIMKVCache resource
```

This is useful when running multiple services with the same model or overlapping use cases.

See [KV Cache](kv-cache.md) for detailed configuration and sizing guidance.

## HTTP Routing

Enable external HTTP access through Gateway API:

```yaml
spec:
  model:
    image: ghcr.io/silogen/aim-meta-llama-llama-3-1-8b-instruct:0.7.0
  routing:
    enabled: true
    gatewayRef:
      name: inference-gateway
      namespace: gateways
```

### Custom Paths

Override the default path using templates:

```yaml
spec:
  model:
    image: ghcr.io/silogen/aim-meta-llama-llama-3-1-8b-instruct:0.7.0
  routing:
    enabled: true
    gatewayRef:
      name: inference-gateway
      namespace: gateways
    pathTemplate: "/{.metadata.namespace}/chat/{.metadata.name}"
```

Templates use JSONPath expressions wrapped in `{...}`:
- `{.metadata.namespace}` - service namespace
- `{.metadata.name}` - service name
- `{.metadata.labels['team']}` - label value (label must exist)

The final path is lowercased, URL-encoded, and limited to 200 characters.

**Note**: If a label or field doesn't exist, the service will enter a degraded state. Ensure all referenced fields are present.

## Authentication

For models requiring authentication (e.g., gated Hugging Face models):

```yaml
spec:
  model:
    image: ghcr.io/silogen/aim-meta-llama-llama-3-1-8b-instruct:0.7.0
  env:
    - name: HF_TOKEN
      valueFrom:
        secretKeyRef:
          name: huggingface-creds
          key: token
```

For private container registries:

```yaml
spec:
  model:
    image: ghcr.io/silogen/aim-meta-llama-llama-3-1-8b-instruct:0.7.0
  imagePullSecrets:
    - name: registry-credentials
```

## Monitoring Service Status

Check service readiness:

```bash
kubectl -n <namespace> get aimservice <name>
```

View detailed status:

```bash
kubectl -n <namespace> describe aimservice <name>
```

### Status Values

The `status` field shows the overall service state:

- **Pending**: Initial state, resolving model and template references
- **Starting**: Creating infrastructure (InferenceService, routing, caches)
- **Running**: Service is ready and serving traffic
- **Degraded**: Service is running but has warnings (e.g., routing issues, template not optimal)
- **Failed**: Service cannot start due to terminal errors

### Status Fields

| Field | Description |
| ----- | ----------- |
| `status` | Overall service status (Pending, Starting, Running, Degraded, Failed) |
| `observedGeneration` | Most recent generation observed by the controller |
| `conditions` | Detailed conditions tracking different aspects of service lifecycle |
| `resolvedRuntimeConfig` | Metadata about the runtime config that was resolved (name, namespace, scope, UID) |
| `resolvedImage` | Metadata about the model image that was resolved (name, namespace, scope, UID) |
| `resolvedTemplate` | Metadata about the template that was selected (name, namespace, scope, UID) |
| `routing` | Observed routing configuration including the rendered HTTP path |

### Conditions

Services track detailed conditions to help diagnose issues:

**Resolved**: Model and template validation
- `True`: Model and template have been validated and a runtime profile has been selected
- `False`: Model or template not found, or validation failed
- Reasons: `Resolved`, `TemplateNotFound`, `ModelNotFound`, `ModelNotReady`, `TemplateSelectionAmbiguous`

**CacheReady**: Model caching status
- `True`: Required caches are present or warmed as requested
- `False`: Caches are not ready
- Reasons: `CacheWarm`, `WaitingForCache`, `CacheWarming`, `CacheFailed`

**RuntimeReady**: KServe InferenceService status
- `True`: The underlying KServe InferenceService is ready and serving traffic
- `False`: InferenceService is not ready
- Reasons: `RuntimeReady`, `CreatingRuntime`, `RuntimeFailed`

**RoutingReady**: HTTP routing status
- `True`: HTTPRoute has been created and routing is configured
- `False`: Routing is not ready or disabled
- Reasons: `RouteReady`, `ConfiguringRoute`, `RouteFailed`, `PathTemplateInvalid`

**Ready**: Overall readiness
- `True`: Service is fully ready to serve traffic (all other conditions are True)
- `False`: Service is not ready

**Progressing**: Active reconciliation
- `True`: Controller is actively reconciling towards readiness
- `False`: Service has reached a stable state

**Failure**: Terminal failures
- `True`: An unrecoverable error has occurred
- Includes detailed reason and message

### Example Status

```bash
$ kubectl -n ml-team get aimservice llama-chat -o yaml
```

```yaml
status:
  status: Running
  observedGeneration: 1
  conditions:
    - type: Resolved
      status: "True"
      reason: Resolved
      message: "Model and template resolved successfully"
    - type: CacheReady
      status: "True"
      reason: CacheWarm
      message: "Model sources cached"
    - type: RuntimeReady
      status: "True"
      reason: RuntimeReady
      message: "InferenceService is ready"
    - type: RoutingReady
      status: "True"
      reason: RouteReady
      message: "HTTPRoute configured"
    - type: Ready
      status: "True"
      reason: Ready
      message: "Service is ready"
  resolvedRuntimeConfig:
    name: default
    namespace: ml-team
    scope: Namespace
    kind: aim.silogen.ai/v1alpha1/AIMRuntimeConfig
  resolvedImage:
    name: meta-llama-3-8b
    namespace: ml-team
    scope: Namespace
    kind: aim.silogen.ai/v1alpha1/AIMModel
  resolvedTemplate:
    name: llama-3-8b-latency
    scope: Cluster
    kind: aim.silogen.ai/v1alpha1/AIMClusterServiceTemplate
  routing:
    path: /ml-team/llama-chat
```

## Complete Example

```yaml
apiVersion: aim.silogen.ai/v1alpha1
kind: AIMService
metadata:
  name: llama-chat
  namespace: ml-team
  labels:
    team: research
spec:
  model:
    ref: meta-llama-3-8b
  templateRef: llama-3-8b-latency
  runtimeConfigName: team-config
  replicas: 2
  resources:
    limits:
      cpu: "6"
      memory: 48Gi
  overrides:
    metric: throughput
    precision: fp16
    gpuSelector:
      count: 2
      model: MI300X
  routing:
    enabled: true
    gatewayRef:
      name: inference-gateway
      namespace: gateways
    pathTemplate: "/team/{.metadata.labels['team']}/chat"
  env:
    - name: HF_TOKEN
      valueFrom:
        secretKeyRef:
          name: huggingface-creds
          key: token
```

## Model Caching

Enable model caching to pre-download model artifacts:

```yaml
spec:
  model:
    image: ghcr.io/silogen/aim-meta-llama-llama-3-1-8b-instruct:0.7.0
  cacheModel: true
```

When `cacheModel: true`:

1. An `AIMTemplateCache` is created for the service's template, if it doesn't already exist
2. The AIMTemplate will create `AIMModelCache` resources that download model artifacts to PVCs
3. The service waits for caches to become Available before starting
4. Cached models are mounted directly into the inference container

### Cache Preservation on Deletion

When you delete an `AIMService`:

- **Available caches are preserved** - they can be reused by future services
- **Non-available caches are cleaned up** - failed or incomplete downloads are removed

This means if you recreate the same service, it will immediately use the existing cached models without re-downloading.

See [Model Caching](../concepts/caching.md) for detailed information on cache lifecycle and management.

## Troubleshooting

### Service stuck in Pending

Check if the runtime config exists:
```bash
kubectl -n <namespace> get aimruntimeconfig
```

Check if templates are available:
```bash
kubectl -n <namespace> get aimservicetemplate
kubectl get aimclusterservicetemplate
```

### Routing not working

Verify the HTTPRoute was created:
```bash
kubectl -n <namespace> get httproute <service-name>-route
```

Check for path template errors in status:
```bash
kubectl -n <namespace> get aimservice <name> -o jsonpath='{.status.conditions[?(@.type=="RoutingReady")]}'
```

### Model not found

Verify the model exists:
```bash
kubectl -n <namespace> get aimmodel <model-name>
kubectl get aimclustermodel <model-name>
```

If using `spec.model.image` directly, verify the image URI is accessible and the runtime config is properly configured for model creation.

## Related Documentation

- [KV Cache](kv-cache.md) - Configure KV caching for improved performance
- [Runtime Configuration](runtime-config.md) - Configure runtime settings and credentials
- [Models](../concepts/models.md) - Understanding the model catalog
- [Templates](../concepts/templates.md) - Deep dive on templates and discovery
- [Model Caching](../concepts/caching.md) - Cache lifecycle and deletion behavior<|MERGE_RESOLUTION|>--- conflicted
+++ resolved
@@ -86,11 +86,6 @@
 
 ## KV Cache
 
-<<<<<<< HEAD
-Enable KV caching to improve inference performance by caching intermediate key-value computations. This significantly boosts throughput for requests with shared prompt prefixes.
-
-=======
->>>>>>> 49f71508
 ### Creating a New KV Cache
 
 The service automatically creates a KV cache when you specify the `type`:
