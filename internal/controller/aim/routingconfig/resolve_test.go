--- conflicted
+++ resolved
@@ -57,15 +57,8 @@
 
 func TestResolvePrefersServiceOverrides(t *testing.T) {
 	service := &aimv1alpha1.AIMService{}
-<<<<<<< HEAD
-	service.Spec.RuntimeOverrides = &aimv1alpha1.AIMRuntimeConfigCommon{
-		Routing: &aimv1alpha1.AIMRuntimeRoutingConfig{
-			Enabled: boolPtr(false),
-		},
-=======
 	service.Spec.Routing = &aimv1alpha1.AIMRuntimeRoutingConfig{
 		Enabled: boolPtr(false),
->>>>>>> 49f71508
 	}
 	runtimeCfg := &aimv1alpha1.AIMRuntimeRoutingConfig{
 		Enabled: boolPtr(true),
@@ -80,15 +73,8 @@
 
 func TestResolveFallsBackGatewayWhenServiceMissing(t *testing.T) {
 	service := &aimv1alpha1.AIMService{}
-<<<<<<< HEAD
-	service.Spec.RuntimeOverrides = &aimv1alpha1.AIMRuntimeConfigCommon{
-		Routing: &aimv1alpha1.AIMRuntimeRoutingConfig{
-			Enabled: boolPtr(true),
-		},
-=======
-	service.Spec.Routing = &aimv1alpha1.AIMRuntimeRoutingConfig{
-		Enabled: boolPtr(true),
->>>>>>> 49f71508
+	service.Spec.Routing = &aimv1alpha1.AIMRuntimeRoutingConfig{
+		Enabled: boolPtr(true),
 	}
 	runtimeCfg := &aimv1alpha1.AIMRuntimeRoutingConfig{
 		GatewayRef: &gatewayapiv1.ParentReference{Name: "shared-gateway"},
@@ -109,19 +95,10 @@
 
 func TestResolveMergesAnnotations(t *testing.T) {
 	service := &aimv1alpha1.AIMService{}
-<<<<<<< HEAD
-	service.Spec.RuntimeOverrides = &aimv1alpha1.AIMRuntimeConfigCommon{
-		Routing: &aimv1alpha1.AIMRuntimeRoutingConfig{
-			Enabled: boolPtr(true),
-			Annotations: map[string]string{
-				"service-annotation": "service-value",
-			},
-=======
 	service.Spec.Routing = &aimv1alpha1.AIMRuntimeRoutingConfig{
 		Enabled: boolPtr(true),
 		Annotations: map[string]string{
 			"service-annotation": "service-value",
->>>>>>> 49f71508
 		},
 	}
 	runtimeCfg := &aimv1alpha1.AIMRuntimeRoutingConfig{
@@ -149,17 +126,9 @@
 
 func TestResolveMergesPathTemplate(t *testing.T) {
 	service := &aimv1alpha1.AIMService{}
-<<<<<<< HEAD
-	service.Spec.RuntimeOverrides = &aimv1alpha1.AIMRuntimeConfigCommon{
-		Routing: &aimv1alpha1.AIMRuntimeRoutingConfig{
-			Enabled:      boolPtr(true),
-			PathTemplate: "/custom/{.metadata.name}",
-		},
-=======
 	service.Spec.Routing = &aimv1alpha1.AIMRuntimeRoutingConfig{
 		Enabled:      boolPtr(true),
 		PathTemplate: "/custom/{.metadata.name}",
->>>>>>> 49f71508
 	}
 	runtimeCfg := &aimv1alpha1.AIMRuntimeRoutingConfig{
 		Enabled:      boolPtr(true),
@@ -178,15 +147,8 @@
 
 func TestResolveUsesRuntimePathTemplateWhenServiceEmpty(t *testing.T) {
 	service := &aimv1alpha1.AIMService{}
-<<<<<<< HEAD
-	service.Spec.RuntimeOverrides = &aimv1alpha1.AIMRuntimeConfigCommon{
-		Routing: &aimv1alpha1.AIMRuntimeRoutingConfig{
-			Enabled: boolPtr(true),
-		},
-=======
-	service.Spec.Routing = &aimv1alpha1.AIMRuntimeRoutingConfig{
-		Enabled: boolPtr(true),
->>>>>>> 49f71508
+	service.Spec.Routing = &aimv1alpha1.AIMRuntimeRoutingConfig{
+		Enabled: boolPtr(true),
 	}
 	runtimeCfg := &aimv1alpha1.AIMRuntimeRoutingConfig{
 		Enabled:      boolPtr(true),
@@ -205,17 +167,9 @@
 
 func TestResolveServiceOverridesGatewayRef(t *testing.T) {
 	service := &aimv1alpha1.AIMService{}
-<<<<<<< HEAD
-	service.Spec.RuntimeOverrides = &aimv1alpha1.AIMRuntimeConfigCommon{
-		Routing: &aimv1alpha1.AIMRuntimeRoutingConfig{
-			Enabled:    boolPtr(true),
-			GatewayRef: &gatewayapiv1.ParentReference{Name: "service-gateway"},
-		},
-=======
 	service.Spec.Routing = &aimv1alpha1.AIMRuntimeRoutingConfig{
 		Enabled:    boolPtr(true),
 		GatewayRef: &gatewayapiv1.ParentReference{Name: "service-gateway"},
->>>>>>> 49f71508
 	}
 	runtimeCfg := &aimv1alpha1.AIMRuntimeRoutingConfig{
 		Enabled:    boolPtr(true),
@@ -237,17 +191,6 @@
 
 func TestResolveCompleteServiceOverride(t *testing.T) {
 	service := &aimv1alpha1.AIMService{}
-<<<<<<< HEAD
-	service.Spec.RuntimeOverrides = &aimv1alpha1.AIMRuntimeConfigCommon{
-		Routing: &aimv1alpha1.AIMRuntimeRoutingConfig{
-			Enabled:      boolPtr(false),
-			GatewayRef:   &gatewayapiv1.ParentReference{Name: "service-gateway"},
-			PathTemplate: "/service/{.metadata.name}",
-			Annotations: map[string]string{
-				"key1": "value1",
-				"key2": "value2",
-			},
-=======
 	service.Spec.Routing = &aimv1alpha1.AIMRuntimeRoutingConfig{
 		Enabled:      boolPtr(false),
 		GatewayRef:   &gatewayapiv1.ParentReference{Name: "service-gateway"},
@@ -255,7 +198,6 @@
 		Annotations: map[string]string{
 			"key1": "value1",
 			"key2": "value2",
->>>>>>> 49f71508
 		},
 	}
 	runtimeCfg := &aimv1alpha1.AIMRuntimeRoutingConfig{
@@ -286,19 +228,10 @@
 
 func TestResolveInheritsEnabledWhenServiceDoesNotSpecify(t *testing.T) {
 	service := &aimv1alpha1.AIMService{}
-<<<<<<< HEAD
-	service.Spec.RuntimeOverrides = &aimv1alpha1.AIMRuntimeConfigCommon{
-		Routing: &aimv1alpha1.AIMRuntimeRoutingConfig{
-			// Enabled is nil - should inherit from runtime
-			Annotations: map[string]string{
-				"my-annotation": "my-value",
-			},
-=======
 	service.Spec.Routing = &aimv1alpha1.AIMRuntimeRoutingConfig{
 		// Enabled is nil - should inherit from runtime
 		Annotations: map[string]string{
 			"my-annotation": "my-value",
->>>>>>> 49f71508
 		},
 	}
 	runtimeCfg := &aimv1alpha1.AIMRuntimeRoutingConfig{
@@ -320,17 +253,9 @@
 
 func TestResolveInheritsEnabledFalseWhenServiceDoesNotSpecify(t *testing.T) {
 	service := &aimv1alpha1.AIMService{}
-<<<<<<< HEAD
-	service.Spec.RuntimeOverrides = &aimv1alpha1.AIMRuntimeConfigCommon{
-		Routing: &aimv1alpha1.AIMRuntimeRoutingConfig{
-			// Enabled is nil - should inherit from runtime
-			GatewayRef: &gatewayapiv1.ParentReference{Name: "my-gateway"},
-		},
-=======
 	service.Spec.Routing = &aimv1alpha1.AIMRuntimeRoutingConfig{
 		// Enabled is nil - should inherit from runtime
 		GatewayRef: &gatewayapiv1.ParentReference{Name: "my-gateway"},
->>>>>>> 49f71508
 	}
 	runtimeCfg := &aimv1alpha1.AIMRuntimeRoutingConfig{
 		Enabled: boolPtr(false),
@@ -348,15 +273,8 @@
 
 func TestResolveServiceExplicitlyDisablesOverridingRuntimeTrue(t *testing.T) {
 	service := &aimv1alpha1.AIMService{}
-<<<<<<< HEAD
-	service.Spec.RuntimeOverrides = &aimv1alpha1.AIMRuntimeConfigCommon{
-		Routing: &aimv1alpha1.AIMRuntimeRoutingConfig{
-			Enabled: boolPtr(false),
-		},
-=======
 	service.Spec.Routing = &aimv1alpha1.AIMRuntimeRoutingConfig{
 		Enabled: boolPtr(false),
->>>>>>> 49f71508
 	}
 	runtimeCfg := &aimv1alpha1.AIMRuntimeRoutingConfig{
 		Enabled: boolPtr(true),
@@ -371,15 +289,8 @@
 
 func TestResolveServiceExplicitlyEnablesOverridingRuntimeFalse(t *testing.T) {
 	service := &aimv1alpha1.AIMService{}
-<<<<<<< HEAD
-	service.Spec.RuntimeOverrides = &aimv1alpha1.AIMRuntimeConfigCommon{
-		Routing: &aimv1alpha1.AIMRuntimeRoutingConfig{
-			Enabled: boolPtr(true),
-		},
-=======
-	service.Spec.Routing = &aimv1alpha1.AIMRuntimeRoutingConfig{
-		Enabled: boolPtr(true),
->>>>>>> 49f71508
+	service.Spec.Routing = &aimv1alpha1.AIMRuntimeRoutingConfig{
+		Enabled: boolPtr(true),
 	}
 	runtimeCfg := &aimv1alpha1.AIMRuntimeRoutingConfig{
 		Enabled: boolPtr(false),
