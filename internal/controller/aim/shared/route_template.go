/*
MIT License

Copyright (c) 2025 Advanced Micro Devices, Inc.

Permission is hereby granted, free of charge, to any person obtaining a copy
of this software and associated documentation files (the "Software"), to deal
in the Software without restriction, including without limitation the rights
to use, copy, modify, merge, publish, distribute, sublicense, and/or sell
copies of the Software, and to permit persons to whom the Software is
furnished to do so, subject to the following conditions:

The above copyright notice and this permission notice shall be included in all
copies or substantial portions of the Software.

THE SOFTWARE IS PROVIDED "AS IS", WITHOUT WARRANTY OF ANY KIND, EXPRESS OR
IMPLIED, INCLUDING BUT NOT LIMITED TO THE WARRANTIES OF MERCHANTABILITY,
FITNESS FOR A PARTICULAR PURPOSE AND NONINFRINGEMENT. IN NO EVENT SHALL THE
AUTHORS OR COPYRIGHT HOLDERS BE LIABLE FOR ANY CLAIM, DAMAGES OR OTHER
LIABILITY, WHETHER IN AN ACTION OF CONTRACT, TORT OR OTHERWISE, ARISING FROM,
OUT OF OR IN CONNECTION WITH THE SOFTWARE OR THE USE OR OTHER DEALINGS IN THE
SOFTWARE.
*/

package shared

import (
	"fmt"
	"reflect"
	"regexp"
	"strings"

	"k8s.io/client-go/util/jsonpath"

	aimv1alpha1 "github.com/silogen/kaiwo/apis/aim/v1alpha1"
	baseutils "github.com/silogen/kaiwo/pkg/utils"
)

const (
	// MaxRoutePathLength is the maximum allowed length for a route path.
	// This prevents excessively long paths that could cause issues with gateways or proxies.
	MaxRoutePathLength = 200
)

var (
	routeTemplatePattern      = regexp.MustCompile(`\{([^{}]+)\}`)
	labelAccessPattern        = regexp.MustCompile(`^\.metadata\.labels\[['"]([^'"]+)['"]\]$`)
	annotationAccessPattern   = regexp.MustCompile(`^\.metadata\.annotations\[['"]([^'"]+)['"]\]$`)
	singleQuoteBracketPattern = regexp.MustCompile(`\['([^']*)'\]`)
)

// ResolveServiceRoutePath renders the HTTP route prefix using service and runtime config context.
// The precedence order is:
<<<<<<< HEAD
// 1. Service.Spec.RuntimeOverrides.Routing.PathTemplate (highest priority)
=======
// 1. Service.Spec.Routing.PathTemplate (highest priority)
>>>>>>> 49f71508
// 2. RuntimeConfig.Routing.PathTemplate (base layer)
func ResolveServiceRoutePath(service *aimv1alpha1.AIMService, runtimeConfig aimv1alpha1.AIMRuntimeConfigSpec) (string, error) {
	template := ""

	// Check for runtime override first (highest priority)
<<<<<<< HEAD
	if service.Spec.RuntimeOverrides != nil && service.Spec.RuntimeOverrides.Routing != nil && service.Spec.RuntimeOverrides.Routing.PathTemplate != "" {
		template = service.Spec.RuntimeOverrides.Routing.PathTemplate
=======
	if service.Spec.Routing != nil && service.Spec.Routing.PathTemplate != "" {
		template = service.Spec.Routing.PathTemplate
>>>>>>> 49f71508
	} else if runtimeConfig.Routing != nil && runtimeConfig.Routing.PathTemplate != "" {
		// Fallback to runtime config
		template = runtimeConfig.Routing.PathTemplate
	}

	if template == "" {
		return DefaultRoutePath(service), nil
	}

	rendered, err := renderRouteTemplate(template, service)
	if err != nil {
		return "", err
	}

	return normalizeRoutePath(rendered)
}

// DefaultRoutePath returns the default HTTP route prefix.
func DefaultRoutePath(service *aimv1alpha1.AIMService) string {
	path, err := normalizeRoutePath(fmt.Sprintf("/%s/%s", service.Namespace, string(service.UID)))
	if err != nil {
		return "/"
	}
	return path
}

// ResolveServiceRouteTimeout resolves the HTTP route timeout using service and runtime config context.
// The precedence order is:
<<<<<<< HEAD
// 1. Service.Spec.RuntimeOverrides.Routing.RequestTimeout (highest priority)
// 2. RuntimeConfig.Routing.RequestTimeout (base layer)
// Returns nil if no timeout is configured at any level.
func ResolveServiceRouteTimeout(service *aimv1alpha1.AIMService, runtimeConfig aimv1alpha1.AIMRuntimeConfigSpec) *string {
	// Highest priority: AIMService.Spec.RuntimeOverrides.Routing.RequestTimeout
	if service.Spec.RuntimeOverrides != nil && service.Spec.RuntimeOverrides.Routing != nil && service.Spec.RuntimeOverrides.Routing.RequestTimeout != nil {
		timeout := service.Spec.RuntimeOverrides.Routing.RequestTimeout.Duration.String()
=======
// 1. Service.Spec.Routing.RequestTimeout (highest priority)
// 2. RuntimeConfig.Routing.RequestTimeout (base layer)
// Returns nil if no timeout is configured at any level.
func ResolveServiceRouteTimeout(service *aimv1alpha1.AIMService, runtimeConfig aimv1alpha1.AIMRuntimeConfigSpec) *string {
	// Highest priority: AIMService.Spec.Routing.RequestTimeout
	if service.Spec.Routing != nil && service.Spec.Routing.RequestTimeout != nil {
		timeout := service.Spec.Routing.RequestTimeout.Duration.String()
>>>>>>> 49f71508
		return &timeout
	}

	// Base priority: RuntimeConfig.Routing.RequestTimeout
	if runtimeConfig.Routing != nil && runtimeConfig.Routing.RequestTimeout != nil {
		timeout := runtimeConfig.Routing.RequestTimeout.Duration.String()
		return &timeout
	}

	// If not defined at any level, no timeout is set
	return nil
}

func renderRouteTemplate(template string, service *aimv1alpha1.AIMService) (string, error) {
	matches := routeTemplatePattern.FindAllStringSubmatchIndex(template, -1)
	if len(matches) == 0 {
		return template, nil
	}

	var builder strings.Builder
	last := 0
	for _, m := range matches {
		start, end := m[0], m[1]
		exprStart, exprEnd := m[2], m[3]

		builder.WriteString(template[last:start])

		expr := strings.TrimSpace(template[exprStart:exprEnd])
		value, err := evaluateJSONPath(expr, service)
		if err != nil {
			return "", fmt.Errorf("failed to evaluate route template %q: %w", expr, err)
		}
		builder.WriteString(applyTemplateValueModifiers(expr, value))

		last = end
	}
	builder.WriteString(template[last:])

	return builder.String(), nil
}

func evaluateJSONPath(expr string, obj interface{}) (string, error) {
	if expr == "" {
		return "", fmt.Errorf("jsonpath expression is empty")
	}

	if service, ok := obj.(*aimv1alpha1.AIMService); ok {
		if match := labelAccessPattern.FindStringSubmatch(expr); len(match) == 2 {
			value, ok := service.Labels[match[1]]
			if !ok {
				return "", fmt.Errorf("jsonpath evaluation error: label %q not found", match[1])
			}
			return value, nil
		}
		if match := annotationAccessPattern.FindStringSubmatch(expr); len(match) == 2 {
			value, ok := service.Annotations[match[1]]
			if !ok {
				return "", fmt.Errorf("jsonpath evaluation error: annotation %q not found", match[1])
			}
			return value, nil
		}
	}

	parsed := fmt.Sprintf("{%s}", normalizeBracketKeys(expr))
	jp := jsonpath.New("route")
	jp.AllowMissingKeys(false)
	if err := jp.Parse(parsed); err != nil {
		return "", fmt.Errorf("invalid jsonpath expression: %w", err)
	}

	results, err := jp.FindResults(obj)
	if err != nil {
		return "", fmt.Errorf("jsonpath evaluation error: %w", err)
	}

	if len(results) == 0 || len(results[0]) == 0 {
		return "", fmt.Errorf("jsonpath returned no results")
	}
	if len(results) > 1 {
		return "", fmt.Errorf("jsonpath returned multiple results")
	}
	if len(results[0]) > 1 {
		return "", fmt.Errorf("jsonpath returned multiple results")
	}

	val := results[0][0]
	if !val.IsValid() {
		return "", fmt.Errorf("jsonpath returned invalid value")
	}
	if val.Kind() == reflect.Ptr && val.IsNil() {
		return "", fmt.Errorf("jsonpath returned nil value")
	}

	// Dereference pointers to get the actual value
	for val.Kind() == reflect.Ptr {
		val = val.Elem()
		if !val.IsValid() {
			return "", fmt.Errorf("jsonpath returned nil pointer")
		}
	}

	value := val.Interface()
	switch typed := value.(type) {
	case string:
		return typed, nil
	case fmt.Stringer:
		return typed.String(), nil
	default:
		return fmt.Sprint(value), nil
	}
}

func normalizeRoutePath(raw string) (string, error) {
	raw = strings.TrimSpace(raw)
	if raw == "" {
		return "", fmt.Errorf("route template produced an empty path")
	}
	if !strings.HasPrefix(raw, "/") {
		raw = "/" + raw
	}

	normalized := strings.TrimRight(raw, "/")
	if normalized == "" {
		normalized = "/"
	}
	if len(normalized) > MaxRoutePathLength {
		return "", fmt.Errorf("route path %q exceeds %d characters", normalized, MaxRoutePathLength)
	}

	segments := strings.Split(normalized, "/")
	encoded := make([]string, 0, len(segments))
	for i, segment := range segments {
		if i == 0 {
			encoded = append(encoded, "")
			continue
		}
		if segment == "" {
			continue
		}
		encodedSegment := encodeRouteSegment(segment)
		if encodedSegment == "" {
			continue
		}
		encoded = append(encoded, encodedSegment)
	}

	path := "/"
	if len(encoded) > 1 {
		path = "/" + strings.Join(encoded[1:], "/")
	}

	path = strings.TrimRight(path, "/")
	if path == "" {
		path = "/"
	}

	if len(path) > MaxRoutePathLength {
		return "", fmt.Errorf("route path %q exceeds %d characters", path, MaxRoutePathLength)
	}

	return path, nil
}

func encodeRouteSegment(segment string) string {
	segment = strings.TrimSpace(segment)
	if segment == "" {
		return ""
	}
	return baseutils.MakeRFC1123Compliant(segment)
}

func applyTemplateValueModifiers(expr, value string) string {
	value = strings.TrimSpace(value)
	if value == "" {
		return value
	}
	if annotationAccessPattern.MatchString(expr) {
		return value
	}
	return baseutils.MakeRFC1123Compliant(value)
}

func normalizeBracketKeys(expr string) string {
	return singleQuoteBracketPattern.ReplaceAllStringFunc(expr, func(match string) string {
		groups := singleQuoteBracketPattern.FindStringSubmatch(match)
		if len(groups) != 2 {
			return match
		}
		key := groups[1]
		key = strings.ReplaceAll(key, `\`, `\\`)
		key = strings.ReplaceAll(key, `"`, `\\"`)
		return fmt.Sprintf(`["%s"]`, key)
	})
}<|MERGE_RESOLUTION|>--- conflicted
+++ resolved
@@ -51,23 +51,14 @@
 
 // ResolveServiceRoutePath renders the HTTP route prefix using service and runtime config context.
 // The precedence order is:
-<<<<<<< HEAD
-// 1. Service.Spec.RuntimeOverrides.Routing.PathTemplate (highest priority)
-=======
 // 1. Service.Spec.Routing.PathTemplate (highest priority)
->>>>>>> 49f71508
 // 2. RuntimeConfig.Routing.PathTemplate (base layer)
 func ResolveServiceRoutePath(service *aimv1alpha1.AIMService, runtimeConfig aimv1alpha1.AIMRuntimeConfigSpec) (string, error) {
 	template := ""
 
 	// Check for runtime override first (highest priority)
-<<<<<<< HEAD
-	if service.Spec.RuntimeOverrides != nil && service.Spec.RuntimeOverrides.Routing != nil && service.Spec.RuntimeOverrides.Routing.PathTemplate != "" {
-		template = service.Spec.RuntimeOverrides.Routing.PathTemplate
-=======
 	if service.Spec.Routing != nil && service.Spec.Routing.PathTemplate != "" {
 		template = service.Spec.Routing.PathTemplate
->>>>>>> 49f71508
 	} else if runtimeConfig.Routing != nil && runtimeConfig.Routing.PathTemplate != "" {
 		// Fallback to runtime config
 		template = runtimeConfig.Routing.PathTemplate
@@ -96,15 +87,6 @@
 
 // ResolveServiceRouteTimeout resolves the HTTP route timeout using service and runtime config context.
 // The precedence order is:
-<<<<<<< HEAD
-// 1. Service.Spec.RuntimeOverrides.Routing.RequestTimeout (highest priority)
-// 2. RuntimeConfig.Routing.RequestTimeout (base layer)
-// Returns nil if no timeout is configured at any level.
-func ResolveServiceRouteTimeout(service *aimv1alpha1.AIMService, runtimeConfig aimv1alpha1.AIMRuntimeConfigSpec) *string {
-	// Highest priority: AIMService.Spec.RuntimeOverrides.Routing.RequestTimeout
-	if service.Spec.RuntimeOverrides != nil && service.Spec.RuntimeOverrides.Routing != nil && service.Spec.RuntimeOverrides.Routing.RequestTimeout != nil {
-		timeout := service.Spec.RuntimeOverrides.Routing.RequestTimeout.Duration.String()
-=======
 // 1. Service.Spec.Routing.RequestTimeout (highest priority)
 // 2. RuntimeConfig.Routing.RequestTimeout (base layer)
 // Returns nil if no timeout is configured at any level.
@@ -112,7 +94,6 @@
 	// Highest priority: AIMService.Spec.Routing.RequestTimeout
 	if service.Spec.Routing != nil && service.Spec.Routing.RequestTimeout != nil {
 		timeout := service.Spec.Routing.RequestTimeout.Duration.String()
->>>>>>> 49f71508
 		return &timeout
 	}
 
