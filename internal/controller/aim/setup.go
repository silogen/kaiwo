--- conflicted
+++ resolved
@@ -105,8 +105,6 @@
 		return err
 	}
 
-<<<<<<< HEAD
-=======
 	// Setup AIMClusterModelSource controller
 	if err := (&ClusterModelSourceReconciler{
 		Client:    mgr.GetClient(),
@@ -117,7 +115,6 @@
 		return err
 	}
 
->>>>>>> 49f71508
 	// Setup AIMKVCache controller
 	if err := (&AIMKVCacheReconciler{
 		Client:    mgr.GetClient(),
