/*
MIT License

Copyright (c) 2025 Advanced Micro Devices, Inc.

Permission is hereby granted, free of charge, to any person obtaining a copy
of this software and associated documentation files (the "Software"), to deal
in the Software without restriction, including without limitation the rights
to use, copy, modify, merge, publish, distribute, sublicense, and/or sell
copies of the Software, and to permit persons to whom the Software is
furnished to do so, subject to the following conditions:

The above copyright notice and this permission notice shall be included in all
copies or substantial portions of the Software.

THE SOFTWARE IS PROVIDED "AS IS", WITHOUT WARRANTY OF ANY KIND, EXPRESS OR
IMPLIED, INCLUDING BUT NOT LIMITED TO THE WARRANTIES OF MERCHANTABILITY,
FITNESS FOR A PARTICULAR PURPOSE AND NONINFRINGEMENT. IN NO EVENT SHALL THE
AUTHORS OR COPYRIGHT HOLDERS BE LIABLE FOR ANY CLAIM, DAMAGES OR OTHER
LIABILITY, WHETHER IN AN ACTION OF CONTRACT, TORT OR OTHERWISE, ARISING FROM,
OUT OF OR IN CONNECTION WITH THE SOFTWARE OR THE USE OR OTHER DEALINGS IN THE
SOFTWARE.
*/

package aim

import (
	"context"
	"fmt"
	"path/filepath"
	"strings"

	"github.com/go-logr/logr"

	"github.com/silogen/kaiwo/internal/controller/aim/routingconfig"

	servingv1beta1 "github.com/kserve/kserve/pkg/apis/serving/v1beta1"
	v1 "k8s.io/api/core/v1"
	apierrors "k8s.io/apimachinery/pkg/api/errors"
	"k8s.io/apimachinery/pkg/api/resource"
	metav1 "k8s.io/apimachinery/pkg/apis/meta/v1"
	"k8s.io/apimachinery/pkg/runtime"
	"k8s.io/apimachinery/pkg/types"
	"k8s.io/client-go/tools/record"
	ctrl "sigs.k8s.io/controller-runtime"
	"sigs.k8s.io/controller-runtime/pkg/builder"
	"sigs.k8s.io/controller-runtime/pkg/client"
	"sigs.k8s.io/controller-runtime/pkg/event"
	"sigs.k8s.io/controller-runtime/pkg/handler"
	"sigs.k8s.io/controller-runtime/pkg/log"
	"sigs.k8s.io/controller-runtime/pkg/predicate"
	"sigs.k8s.io/controller-runtime/pkg/reconcile"
	gatewayapiv1 "sigs.k8s.io/gateway-api/apis/v1"

	aimv1alpha1 "github.com/silogen/kaiwo/apis/aim/v1alpha1"
	"github.com/silogen/kaiwo/internal/controller/aim/shared"
	aimstate "github.com/silogen/kaiwo/internal/controller/aim/state"
	controllerutils "github.com/silogen/kaiwo/internal/controller/utils"
	baseutils "github.com/silogen/kaiwo/pkg/utils"
)

const (
	aimServiceFieldOwner       = "aim-service-controller"
	aimServiceTemplateIndexKey = ".spec.templateRef"
	// AIMCacheBasePath is the base directory where AIM expects to find cached models
	AIMCacheBasePath = "/workspace/model-cache"
	// aimServiceFinalizer is used to clean up template caches on deletion
	aimServiceFinalizer = "aim.silogen.ai/service-cache-cleanup"
)

// AIMServiceReconciler reconciles AIMService resources into KServe InferenceServices.
type AIMServiceReconciler struct {
	client.Client
	Scheme   *runtime.Scheme
	Recorder record.EventRecorder
}

// +kubebuilder:rbac:groups=aim.silogen.ai,resources=aimservices,verbs=get;list;watch;create;update;patch;delete
// +kubebuilder:rbac:groups=aim.silogen.ai,resources=aimservices/status,verbs=get;update;patch
// +kubebuilder:rbac:groups=aim.silogen.ai,resources=aimservicetemplates,verbs=get;list;watch;create;update;patch;delete
// +kubebuilder:rbac:groups=aim.silogen.ai,resources=aimclusterservicetemplates,verbs=get;list;watch
// +kubebuilder:rbac:groups=aim.silogen.ai,resources=aimkvcaches,verbs=get;list;watch;create;update;patch;delete
// +kubebuilder:rbac:groups=aim.silogen.ai,resources=aimkvcaches/status,verbs=get
// +kubebuilder:rbac:groups=serving.kserve.io,resources=inferenceservices,verbs=get;list;watch;create;update;patch;delete
// +kubebuilder:rbac:groups=serving.kserve.io,resources=inferenceservices/status,verbs=get
// +kubebuilder:rbac:groups=gateway.networking.k8s.io,resources=httproutes,verbs=get;list;watch;create;update;patch;delete
// +kubebuilder:rbac:groups=gateway.networking.k8s.io,resources=httproutes/status,verbs=get
// +kubebuilder:rbac:groups="",resources=events,verbs=create;patch
// +kubebuilder:rbac:groups="",resources=nodes,verbs=get;list;watch
// +kubebuilder:rbac:groups="",resources=configmaps,verbs=get;list;watch;create;update;patch;delete

func (r *AIMServiceReconciler) Reconcile(ctx context.Context, req ctrl.Request) (ctrl.Result, error) {
	logger := log.FromContext(ctx)

	var service aimv1alpha1.AIMService
	if err := r.Get(ctx, req.NamespacedName, &service); err != nil {
		if apierrors.IsNotFound(err) {
			return ctrl.Result{}, nil
		}
		return ctrl.Result{}, err
	}

	baseutils.Debug(logger, "Reconciling AIMService", "name", service.Name, "namespace", service.Namespace)

	return controllerutils.Reconcile(ctx, controllerutils.ReconcileSpec[*aimv1alpha1.AIMService, aimv1alpha1.AIMServiceStatus]{
		Client:        r.Client,
		Scheme:        r.Scheme,
		Object:        &service,
		Recorder:      r.Recorder,
		FieldOwner:    aimServiceFieldOwner,
		FinalizerName: aimServiceFinalizer,
		ObserveFn: func(ctx context.Context) (any, error) {
			obs, err := r.observe(ctx, &service)
			if err != nil {
				logger.Error(err, "Observe failed")
			}
			return obs, err
		},
		PlanFn: func(ctx context.Context, obs any) ([]client.Object, error) {
			var observation *shared.ServiceObservation
			if obs != nil {
				var ok bool
				observation, ok = obs.(*shared.ServiceObservation)
				if !ok {
					return nil, fmt.Errorf("unexpected observation type %T", obs)
				}
			}
			objs := r.plan(ctx, &service, observation)

			return objs, nil
		},
		ProjectFn: func(ctx context.Context, obs any, errs controllerutils.ReconcileErrors) error {
			var observation *shared.ServiceObservation
			if obs != nil {
				var ok bool
				observation, ok = obs.(*shared.ServiceObservation)
				if !ok {
					return fmt.Errorf("unexpected observation type %T", obs)
				}
			}
			return r.projectStatus(ctx, &service, observation, errs)
		},
		FinalizeFn: func(ctx context.Context, obs any) error {
			return r.cleanupTemplateCaches(ctx, &service)
		},
	})
}

func (r *AIMServiceReconciler) observe(ctx context.Context, service *aimv1alpha1.AIMService) (*shared.ServiceObservation, error) {
	logger := log.FromContext(ctx)
	resolution, selectionStatus, err := shared.ResolveTemplateNameForService(ctx, r.Client, service)
	if err != nil {
		return nil, err
	}

	baseutils.Debug(logger, "Template resolution complete",
		"finalName", resolution.FinalName,
		"baseName", resolution.BaseName,
		"derived", resolution.Derived,
		"autoSelected", selectionStatus.AutoSelected,
		"candidateCount", selectionStatus.CandidateCount)

	obs := &shared.ServiceObservation{
		InferenceService:          &servingv1beta1.InferenceService{},
		TemplateName:              resolution.FinalName,
		BaseTemplateName:          resolution.BaseName,
		Scope:                     shared.TemplateScopeNone,
		AutoSelectedTemplate:      selectionStatus.AutoSelected,
		TemplateSelectionReason:   selectionStatus.SelectionReason,
		TemplateSelectionMessage:  selectionStatus.SelectionMessage,
		TemplateSelectionCount:    selectionStatus.CandidateCount,
		TemplatesExistButNotReady: selectionStatus.TemplatesExistButNotReady,
		ImageReady:                selectionStatus.ImageReady,
		ImageReadyReason:          selectionStatus.ImageReadyReason,
		ImageReadyMessage:         selectionStatus.ImageReadyMessage,
		ModelResolutionErr:        selectionStatus.ModelResolutionErr,
	}

	// Observe template based on whether it's derived or not
	if resolution.Derived {
		obs.TemplateNamespace = service.Namespace
		baseutils.Debug(logger, "Observing derived template", "templateName", resolution.FinalName)
		if err := shared.ObserveDerivedTemplate(ctx, r.Client, service, resolution, obs); err != nil {
			return nil, err
		}
	} else if resolution.FinalName != "" {
		baseutils.Debug(logger, "Observing non-derived template", "templateName", resolution.FinalName, "scope", resolution.Scope)
		if err := shared.ObserveNonDerivedTemplate(ctx, r.Client, service, resolution.FinalName, resolution.Scope, obs); err != nil {
			return nil, err
		}
	}

	// Set template namespace if creating a new template
	if obs.ShouldCreateTemplate && obs.TemplateNamespace == "" {
		obs.TemplateNamespace = service.Namespace
	}

	// Only auto-create templates when overrides are specified (derived templates).
	// If no template can be resolved and no overrides are specified, the service should degrade.
	// This prevents magic template creation and enforces explicit configuration.
	if !obs.TemplateFound() && resolution.Derived {
		obs.ShouldCreateTemplate = true
		baseutils.Debug(logger, "Will create derived template", "templateName", obs.TemplateName)
	}

	// Resolve route path if routing is enabled via service or runtime defaults
	routingConfig := routingconfig.Resolve(service, obs.RuntimeConfigSpec.Routing)

	if routingConfig.Enabled && obs.TemplateFound() {
		baseutils.Debug(logger, "Routing is enabled, resolving route path")
		if routePath, err := shared.ResolveServiceRoutePath(service, obs.RuntimeConfigSpec); err != nil {
			obs.PathTemplateErr = err
			baseutils.Debug(logger, "Route path resolution failed", "error", err)
		} else {
			obs.RoutePath = routePath
			baseutils.Debug(logger, "Route path resolved", "path", routePath)
		}

		// Resolve request timeout for the route
		obs.RouteTimeout = shared.ResolveServiceRouteTimeout(service, obs.RuntimeConfigSpec)
		if obs.RouteTimeout != nil {
			baseutils.Debug(logger, "Route timeout resolved", "timeout", *obs.RouteTimeout)
		} else {
			baseutils.Debug(logger, "No route timeout configured")
		}
	}

	// Check InferenceService pods for image pull errors
	// Only check if we have a valid runtime name (template resolution succeeded)
	if obs.RuntimeName() != "" {
		baseutils.Debug(logger, "Checking InferenceService pods for image pull errors",
			"serviceName", service.Name)
		// Use the same naming function that we use when creating the InferenceService
		isvcName := shared.GenerateInferenceServiceName(service.Name, service.Namespace)

		// Check if the InferenceService exists
		inferenceService := &servingv1beta1.InferenceService{}
		err := r.Get(ctx, client.ObjectKey{
			Namespace: service.Namespace,
			Name:      isvcName,
		}, inferenceService)
		if err != nil && !apierrors.IsNotFound(err) {
			return nil, err
		}
		if err == nil {
			obs.InferenceService = inferenceService
		}

		obs.InferenceServicePodImageError = shared.CheckInferenceServicePodImagePullStatus(
			ctx, r.Client, isvcName, service.Namespace)
		if obs.InferenceServicePodImageError != nil {
			baseutils.Debug(logger, "Found InferenceService pod image pull error",
				"errorType", obs.InferenceServicePodImageError.Type,
				"container", obs.InferenceServicePodImageError.Container)
		}
	}

	//

	// Always check for template caches that can be used for this service
	// This allows services to use pre-created caches even if cacheModel=false
	if obs.TemplateName != "" {
		templateCaches := aimv1alpha1.AIMTemplateCacheList{}
		err := r.List(ctx, &templateCaches, client.InNamespace(service.Namespace))
		if err != nil {
			return nil, err
		}

		// Look for a template cache that matches our template
		for _, tc := range templateCaches.Items {
			if tc.Spec.TemplateRef == obs.TemplateName {
				obs.TemplateCache = &tc
				baseutils.Debug(logger, "Found template cache for service",
					"cache", tc.Name,
					"template", obs.TemplateName,
					"status", tc.Status.Status)

				// Fetch the model caches referenced by this template cache
				if tc.Status.Status == aimv1alpha1.AIMTemplateCacheStatusAvailable ||
					tc.Status.Status == aimv1alpha1.AIMTemplateCacheStatusProgressing {
					modelCaches := aimv1alpha1.AIMModelCacheList{}
					err = r.List(ctx, &modelCaches, client.InNamespace(service.Namespace))
					if err != nil {
						return nil, err
					}
					obs.ModelCaches = &modelCaches
					baseutils.Debug(logger, "Found model caches for template cache",
						"count", len(modelCaches.Items))
				}
				break
			}
		}
	}

	// Observe KV cache resources if configured
<<<<<<< HEAD
	if service.Spec.KVCache != nil {
		baseutils.Debug(logger, "Observing KV cache configuration", "kvCacheConfig", service.Spec.KVCache)

		// Determine the KVCache name (use specified name or default)
		kvCacheName := service.Spec.KVCache.Name
		if kvCacheName == "" {
			kvCacheName = fmt.Sprintf("kvcache-%s", service.Namespace)
		}

		// Observe the AIMKVCache
		kvCache := &aimv1alpha1.AIMKVCache{}
		err := r.Get(ctx, client.ObjectKey{
			Name:      kvCacheName,
			Namespace: service.Namespace,
		}, kvCache)
		if err != nil {
			if client.IgnoreNotFound(err) != nil {
				obs.KVCacheErr = err
				baseutils.Debug(logger, "Error observing AIMKVCache", "error", err, "name", kvCacheName)
			} else {
				baseutils.Debug(logger, "AIMKVCache not found", "name", kvCacheName)
			}
		} else {
			obs.KVCache = kvCache
			baseutils.Debug(logger, "Found AIMKVCache", "name", kvCache.Name, "status", kvCache.Status.Status)
		}

		// Observe the LMCache ConfigMap
		configMapName := fmt.Sprintf("lmcache-%s", service.Name)
		configMap := &v1.ConfigMap{}
		err = r.Get(ctx, client.ObjectKey{
			Name:      configMapName,
			Namespace: service.Namespace,
		}, configMap)
		if err != nil {
			if client.IgnoreNotFound(err) != nil {
				obs.KVCacheErr = err
				baseutils.Debug(logger, "Error observing LMCache ConfigMap", "error", err)
			} else {
				baseutils.Debug(logger, "LMCache ConfigMap not found", "name", configMapName)
			}
		} else {
			obs.KVCacheConfigMap = configMap
			baseutils.Debug(logger, "Found LMCache ConfigMap", "name", configMapName)
		}
=======
	if err := r.observeKVCache(ctx, service, obs); err != nil {
		return nil, err
>>>>>>> 49f71508
	}

	return obs, nil
}

<<<<<<< HEAD
// resolveStorageClassName determines the storage class to use for a service.
// It follows this precedence order (highest to lowest):
// 1. Service.Spec.RuntimeOverrides.DefaultStorageClassName
=======
func (r *AIMServiceReconciler) observeKVCache(ctx context.Context, service *aimv1alpha1.AIMService, obs *shared.ServiceObservation) error {
	logger := log.FromContext(ctx)

	if service.Spec.KVCache != nil {
		baseutils.Debug(logger, "Observing KV cache configuration", "kvCacheConfig", service.Spec.KVCache)

		// Determine the KVCache name (use specified name or default)
		kvCacheName := service.Spec.KVCache.Name
		if kvCacheName == "" {
			kvCacheName = fmt.Sprintf("kvcache-%s", service.Namespace)
		}

		// Observe the AIMKVCache
		kvCache := &aimv1alpha1.AIMKVCache{}
		err := r.Get(ctx, client.ObjectKey{
			Name:      kvCacheName,
			Namespace: service.Namespace,
		}, kvCache)
		if err != nil {
			if client.IgnoreNotFound(err) != nil {
				obs.KVCacheErr = err
				baseutils.Debug(logger, "Error observing AIMKVCache", "error", err, "name", kvCacheName)
			} else {
				baseutils.Debug(logger, "AIMKVCache not found", "name", kvCacheName)
			}
		} else {
			obs.KVCache = kvCache
			baseutils.Debug(logger, "Found AIMKVCache", "name", kvCache.Name, "status", kvCache.Status.Status)
		}

		// Observe the LMCache ConfigMap
		configMapName, err := controllerutils.GenerateDerivedName([]string{"lmcache", "service.Name"}, service.Namespace, service.Name)
		if err != nil {
			return err
		}
		configMap := &v1.ConfigMap{}
		err = r.Get(ctx, client.ObjectKey{
			Name:      configMapName,
			Namespace: service.Namespace,
		}, configMap)
		if err != nil {
			if client.IgnoreNotFound(err) != nil {
				obs.KVCacheErr = err
				baseutils.Debug(logger, "Error observing LMCache ConfigMap", "error", err)
			} else {
				baseutils.Debug(logger, "LMCache ConfigMap not found", "name", configMapName)
			}
		} else {
			obs.KVCacheConfigMap = configMap
			baseutils.Debug(logger, "Found LMCache ConfigMap", "name", configMapName)
		}
	}
	return nil
}

// resolveStorageClassName determines the storage class to use for a service.
// It follows this precedence order (highest to lowest):
// 1. Service.Spec.DefaultStorageClassName
>>>>>>> 49f71508
// 2. RuntimeConfig.DefaultStorageClassName (from obs)
// 3. Empty string (which will use the cluster's default storage class)
func resolveStorageClassName(service *aimv1alpha1.AIMService, obs *shared.ServiceObservation) string {
	// Service-level runtime override takes highest precedence
<<<<<<< HEAD
	if service.Spec.RuntimeOverrides != nil && service.Spec.RuntimeOverrides.DefaultStorageClassName != "" {
		return service.Spec.RuntimeOverrides.DefaultStorageClassName
=======
	if service.Spec.DefaultStorageClassName != "" {
		return service.Spec.DefaultStorageClassName
>>>>>>> 49f71508
	}

	// Fall back to runtime config (which already handles namespace vs cluster precedence)
	if obs != nil && obs.RuntimeConfigSpec.DefaultStorageClassName != "" {
		return obs.RuntimeConfigSpec.DefaultStorageClassName
	}

	// Empty string will use cluster default
	return ""
}

// resolvePVCHeadroomPercent determines the PVC headroom percentage to use for a service.
// It follows this precedence order (highest to lowest):
<<<<<<< HEAD
// 1. Service.Spec.RuntimeOverrides.PVCHeadroomPercent
=======
// 1. Service.Spec.PVCHeadroomPercent
>>>>>>> 49f71508
// 2. RuntimeConfig.PVCHeadroomPercent (from obs)
// 3. Default value (defined in shared.DefaultPVCHeadroomPercent)
func resolvePVCHeadroomPercent(service *aimv1alpha1.AIMService, obs *shared.ServiceObservation) int32 {
	// Service-level runtime override takes highest precedence
<<<<<<< HEAD
	if service.Spec.RuntimeOverrides != nil && service.Spec.RuntimeOverrides.PVCHeadroomPercent != nil {
		return *service.Spec.RuntimeOverrides.PVCHeadroomPercent
=======
	if service.Spec.PVCHeadroomPercent != nil {
		return *service.Spec.PVCHeadroomPercent
>>>>>>> 49f71508
	}

	// Fall back to runtime config (which already handles namespace vs cluster precedence)
	if obs != nil && obs.RuntimeConfigSpec.PVCHeadroomPercent != nil {
		return *obs.RuntimeConfigSpec.PVCHeadroomPercent
	}

	// Use shared default constant
	return shared.DefaultPVCHeadroomPercent
}

func (r *AIMServiceReconciler) planDerivedTemplate(logger logr.Logger, service *aimv1alpha1.AIMService, obs *shared.ServiceObservation) client.Object {
	// Manage namespace-scoped template if we created it or need to create it.
	if obs.ShouldCreateTemplate || (obs.Scope == shared.TemplateScopeNamespace && obs.TemplateOwnedByService) {
		baseutils.Debug(logger, "Planning to manage derived template",
			"shouldCreate", obs.ShouldCreateTemplate,
			"ownedByService", obs.TemplateOwnedByService)
		var baseSpec *aimv1alpha1.AIMServiceTemplateSpec
		if obs.TemplateSpec != nil {
			baseSpec = obs.TemplateSpec.DeepCopy()
		}
		// Get resolved model name from observation
		resolvedModelName := ""
		if obs.ResolvedImage != nil {
			resolvedModelName = obs.ResolvedImage.Name
		}
		return shared.BuildDerivedTemplate(service, obs.TemplateName, resolvedModelName, baseSpec)
	}
	return nil
}

func (r *AIMServiceReconciler) planTemplateCache(ctx context.Context, logger logr.Logger, service *aimv1alpha1.AIMService, obs *shared.ServiceObservation) client.Object {
	// Create template cache if service requests caching but none exists
	// Works for both namespace-scoped and cluster-scoped templates
	if service.Spec.CacheModel && obs.TemplateCache == nil && obs.TemplateAvailable &&
		obs.TemplateStatus != nil && len(obs.TemplateStatus.ModelSources) > 0 {
		baseutils.Debug(logger, "Service requests caching but no template cache exists, creating one",
			"templateName", obs.TemplateName, "scope", obs.Scope)

		storageClassName := resolveStorageClassName(service, obs)
		cache := &aimv1alpha1.AIMTemplateCache{
			TypeMeta: metav1.TypeMeta{
				APIVersion: "aim.silogen.ai/v1alpha1",
				Kind:       "AIMTemplateCache",
			},
			ObjectMeta: metav1.ObjectMeta{
				Name:      obs.TemplateName,
				Namespace: service.Namespace,
				Labels: map[string]string{
					shared.LabelKeyServiceName: shared.SanitizeLabelValue(service.Name),
				},
			},
			Spec: aimv1alpha1.AIMTemplateCacheSpec{
				TemplateRef:      obs.TemplateName,
				StorageClassName: storageClassName,
				Env:              service.Spec.Env,
			},
		}

		// Only set owner reference for namespace-scoped templates
		// Kubernetes doesn't allow namespace-scoped resources to own cluster-scoped resources
		if obs.Scope == shared.TemplateScopeNamespace {
			var template aimv1alpha1.AIMServiceTemplate
			err := r.Get(ctx, client.ObjectKey{
				Namespace: service.Namespace,
				Name:      obs.TemplateName,
			}, &template)
			if err != nil {
				baseutils.Debug(logger, "Failed to get template for cache creation", "error", err)
				return nil
			}

			cache.OwnerReferences = []metav1.OwnerReference{
				{
					APIVersion:         template.APIVersion,
					Kind:               template.Kind,
					Name:               template.Name,
					UID:                template.UID,
					Controller:         baseutils.Pointer(true),
					BlockOwnerDeletion: baseutils.Pointer(true),
				},
			}
		}
		// For cluster-scoped templates, no owner reference is set
		// The cache lifecycle is managed by the template cache controller

		return cache
	}
	return nil
}

func (r *AIMServiceReconciler) planKVCache(logger logr.Logger, service *aimv1alpha1.AIMService, obs *shared.ServiceObservation, ownerRef metav1.OwnerReference) []client.Object {
	if service.Spec.KVCache == nil {
		return nil
	}

	var desired []client.Object

	// Plan AIMKVCache only if it doesn't exist
	// If it exists, do NOT update it (AIMKVCache controller handles its own updates)
	if obs.KVCache == nil && obs.KVCacheErr == nil {
		kvCache := buildKVCache(service, ownerRef)
		desired = append(desired, kvCache)
		baseutils.Debug(logger, "Planning to create AIMKVCache", "name", kvCache.Name, "type", kvCache.Spec.KVCacheType)
		r.Recorder.Eventf(service, v1.EventTypeNormal, "KVCacheCreation", "AIMKVCache creation requested: %s (type: %s)", kvCache.Name, kvCache.Spec.KVCacheType)
	} else if obs.KVCache != nil {
		baseutils.Debug(logger, "AIMKVCache already exists, skipping update", "name", obs.KVCache.Name)
	}

<<<<<<< HEAD
	// Plan LMCache ConfigMap if KV cache is ready and ConfigMap doesn't exist
	baseutils.Debug(logger, "Checking KV cache ConfigMap creation conditions",
		"kvCacheExists", obs.KVCache != nil,
		"kvCacheStatus", func() string {
			if obs.KVCache != nil {
				return string(obs.KVCache.Status.Status)
			}
			return "nil"
		}(),
=======
	kvCacheStatusStr := "not found"
	if obs.KVCache != nil {
		kvCacheStatusStr = string(obs.KVCache.Status.Status)
	}

	// Plan LMCache ConfigMap if KV cache is ready and ConfigMap doesn't exist
	baseutils.Debug(logger, "Checking KV cache ConfigMap creation conditions",
		"kvCacheExists", obs.KVCache != nil,
		"kvCacheStatus", kvCacheStatusStr,
>>>>>>> 49f71508
		"configMapExists", obs.KVCacheConfigMap != nil)

	if obs.KVCache != nil && obs.KVCache.Status.Status == aimv1alpha1.AIMKVCacheStatusReady && obs.KVCacheConfigMap == nil {
		configMap := buildLMCacheConfigMap(service, obs.KVCache, ownerRef)
<<<<<<< HEAD
=======
		if configMap == nil {
			baseutils.Debug(logger, "Failed to build LMCache ConfigMap")
			return nil
		}
>>>>>>> 49f71508
		desired = append(desired, configMap)
		baseutils.Debug(logger, "Planning to create LMCache ConfigMap", "name", configMap.Name)
		r.Recorder.Eventf(service, v1.EventTypeNormal, "LMCacheConfigMapCreation", "LMCache ConfigMap creation requested: %s", configMap.Name)
	}

	return desired
}

func buildKVCache(service *aimv1alpha1.AIMService, ownerRef metav1.OwnerReference) *aimv1alpha1.AIMKVCache {
	// Use specified name or default
	kvCacheName := service.Spec.KVCache.Name
	if kvCacheName == "" {
		kvCacheName = fmt.Sprintf("kvcache-%s", service.Namespace)
	}

	// Use specified type or default to redis
	kvCacheType := service.Spec.KVCache.Type
	if kvCacheType == "" {
		kvCacheType = kvCacheTypeRedis
	}

	return &aimv1alpha1.AIMKVCache{
		TypeMeta: metav1.TypeMeta{
			APIVersion: "aim.silogen.ai/v1alpha1",
			Kind:       "AIMKVCache",
		},
		ObjectMeta: metav1.ObjectMeta{
			Name:            kvCacheName,
			Namespace:       service.Namespace,
			OwnerReferences: []metav1.OwnerReference{ownerRef},
		},
		Spec: aimv1alpha1.AIMKVCacheSpec{
			KVCacheType: kvCacheType,
			Image:       service.Spec.KVCache.Image,
			Env:         service.Spec.KVCache.Env,
			Storage:     service.Spec.KVCache.Storage,
			Resources:   service.Spec.KVCache.Resources,
		},
	}
}

func buildLMCacheConfigMap(service *aimv1alpha1.AIMService, kvCache *aimv1alpha1.AIMKVCache, ownerRef metav1.OwnerReference) *v1.ConfigMap {
	// Service name follows AIMKVCache controller pattern: {name}-{type}-svc
	serviceURL := fmt.Sprintf("redis://%s-%s-svc:6379", kvCache.Name, kvCache.Spec.KVCacheType)
<<<<<<< HEAD
	configMapName := fmt.Sprintf("lmcache-%s", service.Name)
=======
	configMapName, err := controllerutils.GenerateDerivedName([]string{"lmcache", service.Name}, service.Namespace, service.Name)
	if err != nil {
		return nil
	}
>>>>>>> 49f71508

	var lmcacheConfig string
	if service.Spec.KVCache.LMCacheConfig != "" {
		// Use custom config, replacing {SERVICE_URL} placeholder if present
		lmcacheConfig = strings.ReplaceAll(service.Spec.KVCache.LMCacheConfig, "{SERVICE_URL}", serviceURL)
	} else {
		// Use default config
		lmcacheConfig = fmt.Sprintf("local_cpu: true\n"+
			"chunk_size: 50\n"+
			"max_local_cpu_size: 1.0\n"+
			"remote_url: %q\n"+
			"remote_serde: \"naive\"\n", serviceURL)
	}

	return &v1.ConfigMap{
		TypeMeta: metav1.TypeMeta{
			APIVersion: "v1",
			Kind:       "ConfigMap",
		},
		ObjectMeta: metav1.ObjectMeta{
			Name:            configMapName,
			Namespace:       service.Namespace,
			OwnerReferences: []metav1.OwnerReference{ownerRef},
		},
		Data: map[string]string{
			"lmcache_config.yaml": lmcacheConfig,
		},
	}
}

type cacheMount struct {
	cache     aimv1alpha1.AIMModelCache
	modelName string
}

func (r *AIMServiceReconciler) computeModelCacheMounts(service *aimv1alpha1.AIMService, obs *shared.ServiceObservation, templateState aimstate.TemplateState) ([]cacheMount, bool) {
	modelsReady := templateState.ModelSource != nil
	templateCacheReady := obs.TemplateCache != nil && obs.TemplateCache.Status.Status == aimv1alpha1.AIMTemplateCacheStatusAvailable

	var modelCachesToMount []cacheMount
	// If template cache is ready, use it regardless of whether cacheModel is set
	if modelsReady && templateCacheReady {
		// We know our models, verify that they are cached
	SEARCH:
		for _, model := range templateState.Status.ModelSources {
			for _, modelCache := range obs.ModelCaches.Items {
				// Select first modelCache that matches sourceURI and is Available
				if model.SourceURI == modelCache.Spec.SourceURI && modelCache.Status.Status == aimv1alpha1.AIMModelCacheStatusAvailable {
					modelCachesToMount = append(modelCachesToMount, cacheMount{
						cache:     modelCache,
						modelName: model.Name,
					})
					continue SEARCH
				}
			}
			// We searched for an Available cache, but didn't find one
			// If cacheModel is true, this is a failure (we need the cache)
			// If cacheModel is false, we can fall back to downloading (models are still ready)
			if service.Spec.CacheModel {
				modelsReady = false
			}
		}
	}

	return modelCachesToMount, modelsReady
}

func (r *AIMServiceReconciler) planInferenceServiceAndRoute(logger logr.Logger, service *aimv1alpha1.AIMService, obs *shared.ServiceObservation, ownerRef metav1.OwnerReference) []client.Object {
	var desired []client.Object

	baseutils.Debug(logger, "Template is available, planning InferenceService")
	routePath := shared.DefaultRoutePath(service)
	if obs.PathTemplateErr == nil && obs.RoutePath != "" {
		routePath = obs.RoutePath
	}

	templateState := aimstate.NewTemplateState(aimstate.TemplateState{
		Name:              obs.TemplateName,
		Namespace:         obs.TemplateNamespace,
		SpecCommon:        obs.TemplateSpecCommon,
		ImageResources:    obs.ImageResources,
		RuntimeConfigSpec: obs.RuntimeConfigSpec,
		Status:            obs.TemplateStatus,
	})

	serviceState := aimstate.NewServiceState(service, templateState, aimstate.ServiceStateOptions{
		RuntimeName:    obs.RuntimeName(),
		RoutePath:      routePath,
		RequestTimeout: obs.RouteTimeout,
	})

	// Compute model cache mounts
	modelCachesToMount, modelsReady := r.computeModelCacheMounts(service, obs, templateState)
	templateCacheReady := obs.TemplateCache != nil && obs.TemplateCache.Status.Status == aimv1alpha1.AIMTemplateCacheStatusAvailable

	// Determine if we need a service PVC
	// Only create service PVC if:
	// 1. cacheModel is false (service doesn't want to wait for template cache) AND
	// 2. No template cache exists (no pre-created cache available to use)
	// This prevents creating temp PVCs when cacheModel=true or when a cache already exists
	var servicePVC *v1.PersistentVolumeClaim
	var servicePVCErr error
	if !service.Spec.CacheModel && obs.TemplateCache == nil {
		headroomPercent := resolvePVCHeadroomPercent(service, obs)
		storageClassName := resolveStorageClassName(service, obs)
		servicePVC, servicePVCErr = buildServicePVC(service, templateState, storageClassName, headroomPercent)
		if servicePVCErr != nil {
			baseutils.Debug(logger, "Failed to build service PVC", "error", servicePVCErr)
			// This error will be handled in status projection
		} else {
			desired = append(desired, servicePVC)
		}
	}

	// Check if KV cache is ready (if requested)
	kvCacheReady := true
<<<<<<< HEAD
=======
	kvCacheStatusStr := "not found"
	if obs.KVCache != nil {
		kvCacheStatusStr = string(obs.KVCache.Status.Status)
	}
>>>>>>> 49f71508
	if service.Spec.KVCache != nil {
		// KV cache is ready when both the AIMKVCache is Ready AND the ConfigMap exists
		kvCacheReady = obs.KVCache != nil &&
			obs.KVCache.Status.Status == aimv1alpha1.AIMKVCacheStatusReady &&
			obs.KVCacheConfigMap != nil
		baseutils.Debug(logger, "KV cache status check",
			"kvCacheRequested", true,
			"kvCacheExists", obs.KVCache != nil,
<<<<<<< HEAD
			"kvCacheStatus", func() string {
				if obs.KVCache != nil {
					return string(obs.KVCache.Status.Status)
				}
				return "not found"
			}(),
=======
			"kvCacheStatus", kvCacheStatusStr,
>>>>>>> 49f71508
			"configMapExists", obs.KVCacheConfigMap != nil,
			"kvCacheReady", kvCacheReady)
	}

	// Service is ready if:
	// - Models are ready AND
	// - Either we don't need caching OR cache is ready
	// - AND either we have a template cache OR we successfully created a service PVC
	// - AND KV cache is ready (if requested)
	serviceReady := modelsReady && (!service.Spec.CacheModel || templateCacheReady) && (templateCacheReady || servicePVC != nil) && kvCacheReady

	// Only create InferenceService if we have a model source and storage
	if serviceReady && obs.InferenceService != nil {
		inferenceService := shared.BuildInferenceService(serviceState, ownerRef)

		// Collect all environment variables
		envVars := []v1.EnvVar{
			{
				Name:  "AIM_CACHE_PATH",
				Value: AIMCacheBasePath,
			},
		}

		// Add LMCache env vars if ConfigMap is available
		if obs.KVCacheConfigMap != nil {
			envVars = append(envVars,
				v1.EnvVar{
					Name:  "LMCACHE_USE_EXPERIMENTAL",
					Value: "True",
				},
				v1.EnvVar{
					Name:  "LMCACHE_CONFIG_FILE",
					Value: "/lmcache/lmcache_config.yaml",
				},
				v1.EnvVar{
					Name:  "LMCACHE_LOG_LEVEL",
					Value: "INFO",
				},
				v1.EnvVar{
					Name:  "AIM_ENGINE_ARGS",
					Value: `{"kv-transfer-config": {"kv_connector":"LMCacheConnectorV1", "kv_role":"kv_both"}}`,
				},
			)
		}

		// Merge in custom env vars from service spec (allows overriding defaults)
		inferenceService.Spec.Predictor.Model.Env = mergeEnvVars(envVars, service.Spec.Env)

		// Mount LMCache ConfigMap if available
		if obs.KVCacheConfigMap != nil {
			addLMCacheConfigMount(inferenceService, obs.KVCacheConfigMap.Name)
		}

		// Mount either template cache PVCs or service PVC
		if len(modelCachesToMount) > 0 {
			// Mount template cache PVCs
			for _, cm := range modelCachesToMount {
				addModelCacheMount(inferenceService, cm.cache, cm.modelName)
			}
		} else if servicePVC != nil {
			// Mount service PVC for model downloads
			addServicePVCMount(inferenceService, servicePVC.Name)
		}

		desired = append(desired, inferenceService)
	} else {
		if servicePVCErr != nil {
			baseutils.Debug(logger, "Service not ready due to PVC creation error", "error", servicePVCErr)
		} else if !kvCacheReady {
			baseutils.Debug(logger, "Service not ready - waiting for KV cache",
				"kvCacheExists", obs.KVCache != nil,
<<<<<<< HEAD
				"kvCacheStatus", func() string {
					if obs.KVCache != nil {
						return string(obs.KVCache.Status.Status)
					}
					return "not found"
				}())
=======
				"kvCacheStatus", kvCacheStatusStr)
>>>>>>> 49f71508
		} else {
			baseutils.Debug(logger, "Model source not available, skipping InferenceService creation")
		}
	}

	// Create HTTPRoute if routing is enabled, regardless of model source availability
	if serviceState.Routing.Enabled && serviceState.Routing.GatewayRef != nil && obs.PathTemplateErr == nil {
		baseutils.Debug(logger, "Routing enabled, building HTTPRoute",
			"gateway", serviceState.Routing.GatewayRef.Name,
			"path", routePath)
		route := shared.BuildInferenceServiceHTTPRoute(serviceState, ownerRef)
		desired = append(desired, route)
	}

	return desired
}

func (r *AIMServiceReconciler) plan(ctx context.Context, service *aimv1alpha1.AIMService, obs *shared.ServiceObservation) []client.Object {
	logger := log.FromContext(ctx)
	var desired []client.Object

	if obs == nil {
		return desired
	}

	ownerRef := metav1.OwnerReference{
		APIVersion:         service.APIVersion,
		Kind:               service.Kind,
		Name:               service.Name,
		UID:                service.UID,
		Controller:         baseutils.Pointer(true),
		BlockOwnerDeletion: baseutils.Pointer(true),
	}

	// Plan derived template if needed
	if template := r.planDerivedTemplate(logger, service, obs); template != nil {
		desired = append(desired, template)
	}

	// Plan template cache if needed
	if templateCache := r.planTemplateCache(ctx, logger, service, obs); templateCache != nil {
		desired = append(desired, templateCache)
	}

	// Plan KV cache resources if needed
	if kvCacheObjects := r.planKVCache(logger, service, obs, ownerRef); len(kvCacheObjects) > 0 {
		desired = append(desired, kvCacheObjects...)
	}

	// Plan InferenceService and HTTPRoute if template is ready
	if obs.TemplateAvailable && obs.RuntimeConfigErr == nil {
		isvcObjects := r.planInferenceServiceAndRoute(logger, service, obs, ownerRef)
		desired = append(desired, isvcObjects...)
	} else {
		baseutils.Debug(logger, "Template not available or runtime config error, skipping InferenceService",
			"templateAvailable", obs.TemplateAvailable,
			"hasRuntimeConfigErr", obs.RuntimeConfigErr != nil)
	}

	return desired
}

// buildServicePVC creates a PVC for a service to store downloaded models.
// This is used when there's no template cache available.
// Returns nil and an error if model sizes aren't specified.
func buildServicePVC(service *aimv1alpha1.AIMService, templateState aimstate.TemplateState, storageClassName string, headroomPercent int32) (*v1.PersistentVolumeClaim, error) {
	// Generate PVC name using same pattern as InferenceService
	pvcName := shared.GenerateInferenceServiceName(service.Name, service.Namespace) + "-temp-cache"

	// Calculate required size from model sources
	size, err := calculateRequiredStorageSize(templateState, headroomPercent)
	if err != nil {
		return nil, fmt.Errorf("cannot determine storage size: %w", err)
	}

	var sc *string
	if storageClassName != "" {
		sc = &storageClassName
	}

	return &v1.PersistentVolumeClaim{
		TypeMeta: metav1.TypeMeta{
			APIVersion: "v1",
			Kind:       "PersistentVolumeClaim",
		},
		ObjectMeta: metav1.ObjectMeta{
			Name:      pvcName,
			Namespace: service.Namespace,
			Labels: map[string]string{
				"app.kubernetes.io/managed-by": "aim-service-controller",
				"app.kubernetes.io/component":  "model-storage",
				shared.LabelKeyServiceName:     shared.SanitizeLabelValue(service.Name),
				shared.LabelKeyCacheType:       shared.LabelValueCacheTypeTempService,
				shared.LabelKeyTemplate:        templateState.Name,
				shared.LabelKeyModelID:         shared.SanitizeLabelValue(templateState.SpecCommon.ModelName),
			},
			OwnerReferences: []metav1.OwnerReference{
				{
					APIVersion:         service.APIVersion,
					Kind:               service.Kind,
					Name:               service.Name,
					UID:                service.UID,
					Controller:         baseutils.Pointer(true),
					BlockOwnerDeletion: baseutils.Pointer(true),
				},
			},
		},
		Spec: v1.PersistentVolumeClaimSpec{
			AccessModes: []v1.PersistentVolumeAccessMode{v1.ReadWriteMany},
			Resources: v1.VolumeResourceRequirements{
				Requests: v1.ResourceList{
					v1.ResourceStorage: size,
				},
			},
			StorageClassName: sc,
		},
	}, nil
}

// calculateRequiredStorageSize computes the total storage needed for model sources.
// Returns sum of all model sizes plus the specified headroom percentage, or an error if sizes aren't specified.
// headroomPercent represents the percentage (0-100) of extra space to add. For example, 10 means 10% extra.
func calculateRequiredStorageSize(templateState aimstate.TemplateState, headroomPercent int32) (resource.Quantity, error) {
	if templateState.Status == nil || len(templateState.Status.ModelSources) == 0 {
		return resource.Quantity{}, fmt.Errorf("no model sources available in template")
	}

	var totalBytes int64
	for _, modelSource := range templateState.Status.ModelSources {
		if modelSource.Size.IsZero() {
			return resource.Quantity{}, fmt.Errorf("model source %q has no size specified", modelSource.Name)
		}
		totalBytes += modelSource.Size.Value()
	}

	if totalBytes == 0 {
		return resource.Quantity{}, fmt.Errorf("total model size is zero")
	}

	// Apply headroom and round to nearest Gi using shared utility
	return shared.QuantityWithHeadroom(totalBytes, headroomPercent), nil
}

func addServicePVCMount(inferenceService *servingv1beta1.InferenceService, pvcName string) {
	volumeName := "model-storage"

	// Add the PVC volume
	inferenceService.Spec.Predictor.Volumes = append(inferenceService.Spec.Predictor.Volumes, v1.Volume{
		Name: volumeName,
		VolumeSource: v1.VolumeSource{
			PersistentVolumeClaim: &v1.PersistentVolumeClaimVolumeSource{
				ClaimName: pvcName,
			},
		},
	})

	// Mount the volume in the kserve-container
	inferenceService.Spec.Predictor.Model.VolumeMounts = append(inferenceService.Spec.Predictor.Model.VolumeMounts, v1.VolumeMount{
		Name:      volumeName,
		MountPath: AIMCacheBasePath,
	})
}

func addModelCacheMount(inferenceService *servingv1beta1.InferenceService, modelCache aimv1alpha1.AIMModelCache, modelName string) {
	// Sanitize volume name for Kubernetes (no dots allowed in volume names, only lowercase alphanumeric and '-')
	volumeName := baseutils.MakeRFC1123Compliant(modelCache.Name)
	volumeName = strings.ReplaceAll(volumeName, ".", "-")

	// Add the PVC volume for the model cache
	inferenceService.Spec.Predictor.Volumes = append(inferenceService.Spec.Predictor.Volumes, v1.Volume{
		Name: volumeName,
		VolumeSource: v1.VolumeSource{
			PersistentVolumeClaim: &v1.PersistentVolumeClaimVolumeSource{
				ClaimName: modelCache.Status.PersistentVolumeClaim,
			},
		},
	})

	// Mount at the AIM cache base path + model name (using filepath.Join for safe path construction)
	// e.g., /workspace/model-cache/meta-llama/Llama-3.1-8B
	mountPath := filepath.Join(AIMCacheBasePath, modelName)

	inferenceService.Spec.Predictor.Model.VolumeMounts = append(
		inferenceService.Spec.Predictor.Model.VolumeMounts,
		v1.VolumeMount{
			Name:      volumeName,
			MountPath: mountPath,
		})
}

func addLMCacheConfigMount(inferenceService *servingv1beta1.InferenceService, configMapName string) {
	volumeName := "lmcache-config-volume"

	// Add the ConfigMap volume
	inferenceService.Spec.Predictor.Volumes = append(inferenceService.Spec.Predictor.Volumes, v1.Volume{
		Name: volumeName,
		VolumeSource: v1.VolumeSource{
			ConfigMap: &v1.ConfigMapVolumeSource{
				LocalObjectReference: v1.LocalObjectReference{
					Name: configMapName,
				},
				Items: []v1.KeyToPath{
					{
						Key:  "lmcache_config.yaml",
						Path: "lmcache_config.yaml",
					},
				},
			},
		},
	})

	// Mount the ConfigMap at /lmcache/
	inferenceService.Spec.Predictor.Model.VolumeMounts = append(inferenceService.Spec.Predictor.Model.VolumeMounts, v1.VolumeMount{
		Name:      volumeName,
		MountPath: "/lmcache",
		ReadOnly:  true,
	})
}

// mergeEnvVars combines default env vars with service-specific overrides.
// Service env vars take precedence over defaults when env var names match.
func mergeEnvVars(defaults []v1.EnvVar, overrides []v1.EnvVar) []v1.EnvVar {
	// Create a map for quick lookup of overrides
	overrideMap := make(map[string]v1.EnvVar)
	for _, env := range overrides {
		overrideMap[env.Name] = env
	}

	// Start with defaults, replacing any that are overridden
	merged := make([]v1.EnvVar, 0, len(defaults)+len(overrides))
	for _, env := range defaults {
		if override, exists := overrideMap[env.Name]; exists {
			merged = append(merged, override)
			delete(overrideMap, env.Name) // Mark as processed
		} else {
			merged = append(merged, env)
		}
	}

	// Add any remaining overrides that weren't in defaults
	for _, env := range overrides {
		if _, processed := overrideMap[env.Name]; !processed {
			continue // Already added in the loop above
		}
		merged = append(merged, env)
	}

	return merged
}

func (r *AIMServiceReconciler) projectStatus(
	ctx context.Context,
	service *aimv1alpha1.AIMService,
	obs *shared.ServiceObservation,
	errs controllerutils.ReconcileErrors,
) error {
	// Fetch InferenceService and HTTPRoute for status evaluation
	var inferenceService *servingv1beta1.InferenceService
	{
		var is servingv1beta1.InferenceService
		// Use the same naming function that we use when creating the InferenceService
		isvcName := shared.GenerateInferenceServiceName(service.Name, service.Namespace)
		if err := r.Get(ctx, types.NamespacedName{
			Namespace: service.Namespace,
			Name:      isvcName,
		}, &is); err == nil {
			inferenceService = &is
		}
	}

	var httpRoute *gatewayapiv1.HTTPRoute
	// Check if routing is enabled via service spec or runtime config
	var runtimeRouting *aimv1alpha1.AIMRuntimeRoutingConfig
	if obs != nil {
		runtimeRouting = obs.RuntimeConfigSpec.Routing
	}
	routingConfig := routingconfig.Resolve(service, runtimeRouting)
	if routingConfig.Enabled {
		routeName := shared.InferenceServiceRouteName(service.Name)
		var route gatewayapiv1.HTTPRoute
		if err := r.Get(ctx, types.NamespacedName{Name: routeName, Namespace: service.Namespace}, &route); err == nil {
			httpRoute = &route
		}
	}

	// Delegate status projection to shared function
	shared.ProjectServiceStatus(service, obs, inferenceService, httpRoute, errs)
	return nil
}

// cleanupTemplateCaches deletes AIMTemplateCaches created by this service that are not Available
func (r *AIMServiceReconciler) cleanupTemplateCaches(ctx context.Context, service *aimv1alpha1.AIMService) error {
	logger := log.FromContext(ctx)

	// List all AIMTemplateCaches created by this AIMService
	var templateCaches aimv1alpha1.AIMTemplateCacheList
	if err := r.List(ctx, &templateCaches,
		client.InNamespace(service.Namespace),
		client.MatchingLabels{
			shared.LabelKeyServiceName: shared.SanitizeLabelValue(service.Name),
		},
	); err != nil {
		return fmt.Errorf("failed to list template caches for cleanup: %w", err)
	}

	// Delete only the ones that are not Available
	var errs []error
	for _, tc := range templateCaches.Items {
		if tc.Status.Status != aimv1alpha1.AIMTemplateCacheStatusAvailable {
			if err := r.Delete(ctx, &tc); err != nil && !apierrors.IsNotFound(err) {
				errs = append(errs, fmt.Errorf("failed to delete template cache %s: %w", tc.Name, err))
			} else {
				logger.Info("Deleted non-available template cache during service cleanup",
					"templateCache", tc.Name, "service", service.Name)
			}
		}
	}

	if len(errs) > 0 {
		return fmt.Errorf("cleanup errors: %v", errs)
	}
	return nil
}

// findServicesByTemplate finds services that reference a template by name or share the same model
func (r *AIMServiceReconciler) findServicesByTemplate(
	ctx context.Context,
	templateName string,
	templateNamespace string,
	modelName string,
	isClusterScoped bool,
) []aimv1alpha1.AIMService {
	// Find services that reference this template by name (explicit templateRef or already resolved)
	var servicesWithRef aimv1alpha1.AIMServiceList
	listOpts := []client.ListOption{client.MatchingFields{aimServiceTemplateIndexKey: templateName}}
	if !isClusterScoped {
		listOpts = append(listOpts, client.InNamespace(templateNamespace))
	}

	if err := r.List(ctx, &servicesWithRef, listOpts...); err != nil {
		ctrl.LoggerFrom(ctx).Error(err, "failed to list AIMServices for template", "template", templateName)
		return nil
	}

	// Also find services doing auto-selection with the same image name
	var servicesWithImage aimv1alpha1.AIMServiceList
	imageListOpts := []client.ListOption{}
	if !isClusterScoped {
		imageListOpts = append(imageListOpts, client.InNamespace(templateNamespace))
	}

	if err := r.List(ctx, &servicesWithImage, imageListOpts...); err != nil {
		ctrl.LoggerFrom(ctx).Error(err, "failed to list AIMServices for image matching")
		return nil
	}

	// Combine results, filtering for services with matching image that don't have explicit templateRef
	serviceMap := make(map[string]aimv1alpha1.AIMService)
	for _, svc := range servicesWithRef.Items {
		serviceMap[svc.Namespace+"/"+svc.Name] = svc
	}

	for _, svc := range servicesWithImage.Items {
		// Skip if already included via template name index
		key := svc.Namespace + "/" + svc.Name
		if _, exists := serviceMap[key]; exists {
			continue
		}

		// Include if doing auto-selection (no templateRef) and matches resolved image
		if strings.TrimSpace(svc.Spec.TemplateRef) == "" {
			svcModelName := r.getServiceModelName(&svc)
			if svcModelName != "" && svcModelName == strings.TrimSpace(modelName) {
				serviceMap[key] = svc
			}
		}
	}

	// Convert map to slice
	services := make([]aimv1alpha1.AIMService, 0, len(serviceMap))
	for _, svc := range serviceMap {
		services = append(services, svc)
	}

	return services
}

// getServiceModelName extracts the model name from a service
func (r *AIMServiceReconciler) getServiceModelName(svc *aimv1alpha1.AIMService) string {
	if svc.Status.ResolvedImage != nil {
		return svc.Status.ResolvedImage.Name
	}
	if svc.Spec.Model.Ref != nil {
		return strings.TrimSpace(*svc.Spec.Model.Ref)
	}
	return ""
}

// templateHandlerFunc returns a handler function for AIMServiceTemplate watches
func (r *AIMServiceReconciler) templateHandlerFunc() handler.MapFunc {
	return func(ctx context.Context, obj client.Object) []reconcile.Request {
		template, ok := obj.(*aimv1alpha1.AIMServiceTemplate)
		if !ok {
			return nil
		}

		services := r.findServicesByTemplate(ctx, template.Name, template.Namespace, template.Spec.ModelName, false)
		return shared.RequestsForServices(services)
	}
}

// clusterTemplateHandlerFunc returns a handler function for AIMClusterServiceTemplate watches
func (r *AIMServiceReconciler) clusterTemplateHandlerFunc() handler.MapFunc {
	return func(ctx context.Context, obj client.Object) []reconcile.Request {
		clusterTemplate, ok := obj.(*aimv1alpha1.AIMClusterServiceTemplate)
		if !ok {
			return nil
		}

		services := r.findServicesByTemplate(ctx, clusterTemplate.Name, "", clusterTemplate.Spec.ModelName, true)
		return shared.RequestsForServices(services)
	}
}

func (r *AIMServiceReconciler) templateCacheHandlerFunc() handler.MapFunc {
	return func(ctx context.Context, obj client.Object) []reconcile.Request {
		templateCache, ok := obj.(*aimv1alpha1.AIMTemplateCache)
		if !ok {
			return nil
		}

		var services aimv1alpha1.AIMServiceList
		if err := r.List(ctx, &services,
			client.InNamespace(templateCache.Namespace),
			client.MatchingFields{aimServiceTemplateIndexKey: templateCache.Spec.TemplateRef},
		); err != nil {
			ctrl.LoggerFrom(ctx).Error(err, "failed to list AIMServices for AIMServiceTemplate", "template", templateCache.Name)
			return nil
		}

		return shared.RequestsForServices(services.Items)
	}
}

// findServicesByModel finds services that reference a model
func (r *AIMServiceReconciler) findServicesByModel(ctx context.Context, model *aimv1alpha1.AIMModel) []aimv1alpha1.AIMService {
	logger := ctrl.LoggerFrom(ctx)

	// Only trigger reconciliation for auto-created models
	if model.Labels[shared.LabelAutoCreated] != "true" {
		logger.V(1).Info("Skipping model - not auto-created", "model", model.Name)
		return nil
	}

	// Find services using this model
	var services aimv1alpha1.AIMServiceList
	if err := r.List(ctx, &services, client.InNamespace(model.Namespace)); err != nil {
		logger.Error(err, "failed to list AIMServices for AIMModel", "model", model.Name)
		return nil
	}

	var matchingServices []aimv1alpha1.AIMService
	for i := range services.Items {
		svc := &services.Items[i]
		if r.serviceUsesModel(svc, model, logger) {
			matchingServices = append(matchingServices, *svc)
		}
	}

	return matchingServices
}

// serviceUsesModel checks if a service uses the specified model
func (r *AIMServiceReconciler) serviceUsesModel(svc *aimv1alpha1.AIMService, model *aimv1alpha1.AIMModel, logger logr.Logger) bool {
	// Check if service uses this model by:
	// 1. Explicit ref (spec.model.ref)
	if svc.Spec.Model.Ref != nil && *svc.Spec.Model.Ref == model.Name {
		return true
	}
	// 2. Image URL that resolves to this model (check status)
	if svc.Status.ResolvedImage != nil && svc.Status.ResolvedImage.Name == model.Name {
		return true
	}
	// 3. Image URL in spec (need to check if it would resolve to this model)
	// This is the case when service was just created and status not yet set
	if svc.Spec.Model.Image != nil {
		logger.V(1).Info("Service has image URL but no resolved image yet",
			"service", svc.Name,
			"image", *svc.Spec.Model.Image,
			"model", model.Name)
		// For now, add all services with image URLs in the same namespace
		// The service reconciliation will properly resolve and filter
		return true
	}
	return false
}

// modelHandlerFunc returns a handler function for AIMModel watches
func (r *AIMServiceReconciler) modelHandlerFunc() handler.MapFunc {
	return func(ctx context.Context, obj client.Object) []reconcile.Request {
		model, ok := obj.(*aimv1alpha1.AIMModel)
		if !ok {
			return nil
		}

		matchingServices := r.findServicesByModel(ctx, model)
		return shared.RequestsForServices(matchingServices)
	}
}

// modelPredicate returns a predicate for AIMModel watches
func (r *AIMServiceReconciler) modelPredicate() predicate.Funcs {
	return predicate.Funcs{
		CreateFunc: func(e event.CreateEvent) bool {
			// Don't trigger on creation - model status is empty initially
			ctrl.Log.V(1).Info("AIMModel create event (skipped)", "model", e.Object.GetName())
			return false
		},
		UpdateFunc: func(e event.UpdateEvent) bool {
			oldModel, ok := e.ObjectOld.(*aimv1alpha1.AIMModel)
			if !ok {
				return false
			}
			newModel, ok := e.ObjectNew.(*aimv1alpha1.AIMModel)
			if !ok {
				return false
			}
			// Trigger if status changed
			statusChanged := oldModel.Status.Status != newModel.Status.Status
			if statusChanged {
				ctrl.Log.Info("AIMModel status changed - triggering reconciliation",
					"model", newModel.Name,
					"namespace", newModel.Namespace,
					"oldStatus", oldModel.Status.Status,
					"newStatus", newModel.Status.Status)
			} else {
				ctrl.Log.V(1).Info("AIMModel update (no status change)",
					"model", newModel.Name,
					"status", newModel.Status.Status)
			}
			return statusChanged
		},
		DeleteFunc: func(e event.DeleteEvent) bool {
			ctrl.Log.V(1).Info("AIMModel delete event (skipped)", "model", e.Object.GetName())
			return false
		},
	}
}

// findServicesByClusterModel finds services that reference a cluster model
func (r *AIMServiceReconciler) findServicesByClusterModel(ctx context.Context, clusterModel *aimv1alpha1.AIMClusterModel) []aimv1alpha1.AIMService {
	logger := ctrl.LoggerFrom(ctx)

	// Note: Unlike namespace-scoped models, cluster models are never auto-created by the system.
	// They are manually created infrastructure resources, so we reconcile services for all cluster model changes.

	// Find services across all namespaces using this cluster model
	var services aimv1alpha1.AIMServiceList
	if err := r.List(ctx, &services); err != nil {
		logger.Error(err, "failed to list AIMServices for AIMClusterModel", "model", clusterModel.Name)
		return nil
	}

	var matchingServices []aimv1alpha1.AIMService
	for i := range services.Items {
		svc := &services.Items[i]
		if r.serviceUsesClusterModel(svc, clusterModel, logger) {
			matchingServices = append(matchingServices, *svc)
		}
	}

	return matchingServices
}

// serviceUsesClusterModel checks if a service uses the specified cluster model
func (r *AIMServiceReconciler) serviceUsesClusterModel(svc *aimv1alpha1.AIMService, clusterModel *aimv1alpha1.AIMClusterModel, logger logr.Logger) bool {
	// Check if service uses this cluster model by:
	// 1. Explicit ref (spec.model.ref)
	if svc.Spec.Model.Ref != nil && *svc.Spec.Model.Ref == clusterModel.Name {
		return true
	}
	// 2. Image URL that resolves to this cluster model (check status)
	if svc.Status.ResolvedImage != nil && svc.Status.ResolvedImage.Name == clusterModel.Name {
		return true
	}
	// 3. Image URL in spec (need to check if it would resolve to this cluster model)
	// This is the case when service was just created and status not yet set
	if svc.Spec.Model.Image != nil {
		logger.V(1).Info("Service has image URL but no resolved image yet",
			"service", svc.Name,
			"namespace", svc.Namespace,
			"image", *svc.Spec.Model.Image,
			"clusterModel", clusterModel.Name)
		// For cluster models, add all services with image URLs across all namespaces
		// The service reconciliation will properly resolve and filter
		return true
	}
	return false
}

func (r *AIMServiceReconciler) clusterModelHandlerFunc() handler.MapFunc {
	return func(ctx context.Context, obj client.Object) []reconcile.Request {
		clusterModel, ok := obj.(*aimv1alpha1.AIMClusterModel)
		if !ok {
			return nil
		}

		matchingServices := r.findServicesByClusterModel(ctx, clusterModel)
		return shared.RequestsForServices(matchingServices)
	}
}

// clusterModelPredicate returns a predicate for AIMClusterModel watches
func (r *AIMServiceReconciler) clusterModelPredicate() predicate.Funcs {
	return predicate.Funcs{
		CreateFunc: func(e event.CreateEvent) bool {
			// Don't trigger on creation - model status is empty initially
			ctrl.Log.V(1).Info("AIMClusterModel create event (skipped)", "model", e.Object.GetName())
			return false
		},
		UpdateFunc: func(e event.UpdateEvent) bool {
			oldModel, ok := e.ObjectOld.(*aimv1alpha1.AIMClusterModel)
			if !ok {
				return false
			}
			newModel, ok := e.ObjectNew.(*aimv1alpha1.AIMClusterModel)
			if !ok {
				return false
			}
			// Trigger if status changed
			statusChanged := oldModel.Status.Status != newModel.Status.Status
			if statusChanged {
				ctrl.Log.Info("AIMClusterModel status changed - triggering reconciliation",
					"model", newModel.Name,
					"oldStatus", oldModel.Status.Status,
					"newStatus", newModel.Status.Status)
			} else {
				ctrl.Log.V(1).Info("AIMClusterModel update (no status change)",
					"model", newModel.Name,
					"status", newModel.Status.Status)
			}
			return statusChanged
		},
		DeleteFunc: func(e event.DeleteEvent) bool {
			ctrl.Log.V(1).Info("AIMClusterModel delete event (skipped)", "model", e.Object.GetName())
			return false
		},
	}
}

func (r *AIMServiceReconciler) SetupWithManager(mgr ctrl.Manager) error {
	ctx := context.Background()

	if err := mgr.GetFieldIndexer().IndexField(ctx, &aimv1alpha1.AIMService{}, aimServiceTemplateIndexKey, r.templateIndexFunc); err != nil {
		return err
	}

	return ctrl.NewControllerManagedBy(mgr).
		For(&aimv1alpha1.AIMService{}).
		Owns(&servingv1beta1.InferenceService{}).
		Owns(&aimv1alpha1.AIMServiceTemplate{}).
		Owns(&aimv1alpha1.AIMKVCache{}).
		Owns(&v1.ConfigMap{}).
		Owns(&gatewayapiv1.HTTPRoute{}).
		Watches(&aimv1alpha1.AIMServiceTemplate{}, handler.EnqueueRequestsFromMapFunc(r.templateHandlerFunc())).
		Watches(&aimv1alpha1.AIMClusterServiceTemplate{}, handler.EnqueueRequestsFromMapFunc(r.clusterTemplateHandlerFunc())).
		Watches(&aimv1alpha1.AIMModel{}, handler.EnqueueRequestsFromMapFunc(r.modelHandlerFunc()), builder.WithPredicates(r.modelPredicate())).
		Watches(&aimv1alpha1.AIMClusterModel{}, handler.EnqueueRequestsFromMapFunc(r.clusterModelHandlerFunc()), builder.WithPredicates(r.clusterModelPredicate())).
		Watches(&aimv1alpha1.AIMTemplateCache{}, handler.EnqueueRequestsFromMapFunc(r.templateCacheHandlerFunc())).
		Named("aim-service").
		Complete(r)
}

// templateIndexFunc provides the index function for template references
func (r *AIMServiceReconciler) templateIndexFunc(obj client.Object) []string {
	service, ok := obj.(*aimv1alpha1.AIMService)
	if !ok {
		return nil
	}
	resolved := strings.TrimSpace(service.Spec.TemplateRef)
	if resolved == "" {
		if service.Status.ResolvedTemplate != nil {
			resolved = strings.TrimSpace(service.Status.ResolvedTemplate.Name)
		}
	}
	if resolved == "" {
		return nil
	}
	return []string{resolved}
}<|MERGE_RESOLUTION|>--- conflicted
+++ resolved
@@ -293,7 +293,16 @@
 	}
 
 	// Observe KV cache resources if configured
-<<<<<<< HEAD
+	if err := r.observeKVCache(ctx, service, obs); err != nil {
+		return nil, err
+	}
+
+	return obs, nil
+}
+
+func (r *AIMServiceReconciler) observeKVCache(ctx context.Context, service *aimv1alpha1.AIMService, obs *shared.ServiceObservation) error {
+	logger := log.FromContext(ctx)
+
 	if service.Spec.KVCache != nil {
 		baseutils.Debug(logger, "Observing KV cache configuration", "kvCacheConfig", service.Spec.KVCache)
 
@@ -322,7 +331,10 @@
 		}
 
 		// Observe the LMCache ConfigMap
-		configMapName := fmt.Sprintf("lmcache-%s", service.Name)
+		configMapName, err := controllerutils.GenerateDerivedName([]string{"lmcache", "service.Name"}, service.Namespace, service.Name)
+		if err != nil {
+			return err
+		}
 		configMap := &v1.ConfigMap{}
 		err = r.Get(ctx, client.ObjectKey{
 			Name:      configMapName,
@@ -339,71 +351,6 @@
 			obs.KVCacheConfigMap = configMap
 			baseutils.Debug(logger, "Found LMCache ConfigMap", "name", configMapName)
 		}
-=======
-	if err := r.observeKVCache(ctx, service, obs); err != nil {
-		return nil, err
->>>>>>> 49f71508
-	}
-
-	return obs, nil
-}
-
-<<<<<<< HEAD
-// resolveStorageClassName determines the storage class to use for a service.
-// It follows this precedence order (highest to lowest):
-// 1. Service.Spec.RuntimeOverrides.DefaultStorageClassName
-=======
-func (r *AIMServiceReconciler) observeKVCache(ctx context.Context, service *aimv1alpha1.AIMService, obs *shared.ServiceObservation) error {
-	logger := log.FromContext(ctx)
-
-	if service.Spec.KVCache != nil {
-		baseutils.Debug(logger, "Observing KV cache configuration", "kvCacheConfig", service.Spec.KVCache)
-
-		// Determine the KVCache name (use specified name or default)
-		kvCacheName := service.Spec.KVCache.Name
-		if kvCacheName == "" {
-			kvCacheName = fmt.Sprintf("kvcache-%s", service.Namespace)
-		}
-
-		// Observe the AIMKVCache
-		kvCache := &aimv1alpha1.AIMKVCache{}
-		err := r.Get(ctx, client.ObjectKey{
-			Name:      kvCacheName,
-			Namespace: service.Namespace,
-		}, kvCache)
-		if err != nil {
-			if client.IgnoreNotFound(err) != nil {
-				obs.KVCacheErr = err
-				baseutils.Debug(logger, "Error observing AIMKVCache", "error", err, "name", kvCacheName)
-			} else {
-				baseutils.Debug(logger, "AIMKVCache not found", "name", kvCacheName)
-			}
-		} else {
-			obs.KVCache = kvCache
-			baseutils.Debug(logger, "Found AIMKVCache", "name", kvCache.Name, "status", kvCache.Status.Status)
-		}
-
-		// Observe the LMCache ConfigMap
-		configMapName, err := controllerutils.GenerateDerivedName([]string{"lmcache", "service.Name"}, service.Namespace, service.Name)
-		if err != nil {
-			return err
-		}
-		configMap := &v1.ConfigMap{}
-		err = r.Get(ctx, client.ObjectKey{
-			Name:      configMapName,
-			Namespace: service.Namespace,
-		}, configMap)
-		if err != nil {
-			if client.IgnoreNotFound(err) != nil {
-				obs.KVCacheErr = err
-				baseutils.Debug(logger, "Error observing LMCache ConfigMap", "error", err)
-			} else {
-				baseutils.Debug(logger, "LMCache ConfigMap not found", "name", configMapName)
-			}
-		} else {
-			obs.KVCacheConfigMap = configMap
-			baseutils.Debug(logger, "Found LMCache ConfigMap", "name", configMapName)
-		}
 	}
 	return nil
 }
@@ -411,18 +358,12 @@
 // resolveStorageClassName determines the storage class to use for a service.
 // It follows this precedence order (highest to lowest):
 // 1. Service.Spec.DefaultStorageClassName
->>>>>>> 49f71508
 // 2. RuntimeConfig.DefaultStorageClassName (from obs)
 // 3. Empty string (which will use the cluster's default storage class)
 func resolveStorageClassName(service *aimv1alpha1.AIMService, obs *shared.ServiceObservation) string {
 	// Service-level runtime override takes highest precedence
-<<<<<<< HEAD
-	if service.Spec.RuntimeOverrides != nil && service.Spec.RuntimeOverrides.DefaultStorageClassName != "" {
-		return service.Spec.RuntimeOverrides.DefaultStorageClassName
-=======
 	if service.Spec.DefaultStorageClassName != "" {
 		return service.Spec.DefaultStorageClassName
->>>>>>> 49f71508
 	}
 
 	// Fall back to runtime config (which already handles namespace vs cluster precedence)
@@ -436,22 +377,13 @@
 
 // resolvePVCHeadroomPercent determines the PVC headroom percentage to use for a service.
 // It follows this precedence order (highest to lowest):
-<<<<<<< HEAD
-// 1. Service.Spec.RuntimeOverrides.PVCHeadroomPercent
-=======
 // 1. Service.Spec.PVCHeadroomPercent
->>>>>>> 49f71508
 // 2. RuntimeConfig.PVCHeadroomPercent (from obs)
 // 3. Default value (defined in shared.DefaultPVCHeadroomPercent)
 func resolvePVCHeadroomPercent(service *aimv1alpha1.AIMService, obs *shared.ServiceObservation) int32 {
 	// Service-level runtime override takes highest precedence
-<<<<<<< HEAD
-	if service.Spec.RuntimeOverrides != nil && service.Spec.RuntimeOverrides.PVCHeadroomPercent != nil {
-		return *service.Spec.RuntimeOverrides.PVCHeadroomPercent
-=======
 	if service.Spec.PVCHeadroomPercent != nil {
 		return *service.Spec.PVCHeadroomPercent
->>>>>>> 49f71508
 	}
 
 	// Fall back to runtime config (which already handles namespace vs cluster precedence)
@@ -561,17 +493,6 @@
 		baseutils.Debug(logger, "AIMKVCache already exists, skipping update", "name", obs.KVCache.Name)
 	}
 
-<<<<<<< HEAD
-	// Plan LMCache ConfigMap if KV cache is ready and ConfigMap doesn't exist
-	baseutils.Debug(logger, "Checking KV cache ConfigMap creation conditions",
-		"kvCacheExists", obs.KVCache != nil,
-		"kvCacheStatus", func() string {
-			if obs.KVCache != nil {
-				return string(obs.KVCache.Status.Status)
-			}
-			return "nil"
-		}(),
-=======
 	kvCacheStatusStr := "not found"
 	if obs.KVCache != nil {
 		kvCacheStatusStr = string(obs.KVCache.Status.Status)
@@ -581,18 +502,14 @@
 	baseutils.Debug(logger, "Checking KV cache ConfigMap creation conditions",
 		"kvCacheExists", obs.KVCache != nil,
 		"kvCacheStatus", kvCacheStatusStr,
->>>>>>> 49f71508
 		"configMapExists", obs.KVCacheConfigMap != nil)
 
 	if obs.KVCache != nil && obs.KVCache.Status.Status == aimv1alpha1.AIMKVCacheStatusReady && obs.KVCacheConfigMap == nil {
 		configMap := buildLMCacheConfigMap(service, obs.KVCache, ownerRef)
-<<<<<<< HEAD
-=======
 		if configMap == nil {
 			baseutils.Debug(logger, "Failed to build LMCache ConfigMap")
 			return nil
 		}
->>>>>>> 49f71508
 		desired = append(desired, configMap)
 		baseutils.Debug(logger, "Planning to create LMCache ConfigMap", "name", configMap.Name)
 		r.Recorder.Eventf(service, v1.EventTypeNormal, "LMCacheConfigMapCreation", "LMCache ConfigMap creation requested: %s", configMap.Name)
@@ -637,14 +554,10 @@
 func buildLMCacheConfigMap(service *aimv1alpha1.AIMService, kvCache *aimv1alpha1.AIMKVCache, ownerRef metav1.OwnerReference) *v1.ConfigMap {
 	// Service name follows AIMKVCache controller pattern: {name}-{type}-svc
 	serviceURL := fmt.Sprintf("redis://%s-%s-svc:6379", kvCache.Name, kvCache.Spec.KVCacheType)
-<<<<<<< HEAD
-	configMapName := fmt.Sprintf("lmcache-%s", service.Name)
-=======
 	configMapName, err := controllerutils.GenerateDerivedName([]string{"lmcache", service.Name}, service.Namespace, service.Name)
 	if err != nil {
 		return nil
 	}
->>>>>>> 49f71508
 
 	var lmcacheConfig string
 	if service.Spec.KVCache.LMCacheConfig != "" {
@@ -761,13 +674,10 @@
 
 	// Check if KV cache is ready (if requested)
 	kvCacheReady := true
-<<<<<<< HEAD
-=======
 	kvCacheStatusStr := "not found"
 	if obs.KVCache != nil {
 		kvCacheStatusStr = string(obs.KVCache.Status.Status)
 	}
->>>>>>> 49f71508
 	if service.Spec.KVCache != nil {
 		// KV cache is ready when both the AIMKVCache is Ready AND the ConfigMap exists
 		kvCacheReady = obs.KVCache != nil &&
@@ -776,16 +686,7 @@
 		baseutils.Debug(logger, "KV cache status check",
 			"kvCacheRequested", true,
 			"kvCacheExists", obs.KVCache != nil,
-<<<<<<< HEAD
-			"kvCacheStatus", func() string {
-				if obs.KVCache != nil {
-					return string(obs.KVCache.Status.Status)
-				}
-				return "not found"
-			}(),
-=======
 			"kvCacheStatus", kvCacheStatusStr,
->>>>>>> 49f71508
 			"configMapExists", obs.KVCacheConfigMap != nil,
 			"kvCacheReady", kvCacheReady)
 	}
@@ -857,16 +758,7 @@
 		} else if !kvCacheReady {
 			baseutils.Debug(logger, "Service not ready - waiting for KV cache",
 				"kvCacheExists", obs.KVCache != nil,
-<<<<<<< HEAD
-				"kvCacheStatus", func() string {
-					if obs.KVCache != nil {
-						return string(obs.KVCache.Status.Status)
-					}
-					return "not found"
-				}())
-=======
 				"kvCacheStatus", kvCacheStatusStr)
->>>>>>> 49f71508
 		} else {
 			baseutils.Debug(logger, "Model source not available, skipping InferenceService creation")
 		}
